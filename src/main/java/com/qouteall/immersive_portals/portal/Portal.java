package com.qouteall.immersive_portals.portal;

import com.qouteall.hiding_in_the_bushes.MyNetwork;
import com.qouteall.immersive_portals.Helper;
import com.qouteall.immersive_portals.my_util.SignalArged;
import net.minecraft.client.util.math.Vector3f;
import net.minecraft.entity.Entity;
import net.minecraft.entity.EntityType;
import net.minecraft.entity.MovementType;
import net.minecraft.nbt.CompoundTag;
import net.minecraft.network.Packet;
import net.minecraft.server.network.ServerPlayerEntity;
import net.minecraft.util.Pair;
import net.minecraft.util.math.Box;
import net.minecraft.util.math.Direction;
import net.minecraft.util.math.MathHelper;
import net.minecraft.util.math.Quaternion;
import net.minecraft.util.math.Vec3d;
import net.minecraft.world.World;
import net.minecraft.world.dimension.DimensionType;

import java.util.UUID;

public class Portal extends Entity {
    public static EntityType<Portal> entityType;
    
    //basic properties
    public double width = 0;
    public double height = 0;
    public Vec3d axisW;
    public Vec3d axisH;
    public DimensionType dimensionTo;
    public Vec3d destination;
    
    //additional properteis
    public boolean teleportable = true;
    public UUID specificPlayerId;
    public GeometryPortalShape specialShape;
    
    private Box boundingBoxCache;
    private Vec3d normal;
    private Vec3d contentDirection;
    
    public double cullableXStart = 0;
    public double cullableXEnd = 0;
    public double cullableYStart = 0;
    public double cullableYEnd = 0;
    
    public Quaternion rotation;
    
    public double motionAffinity = 0;
    
    public static final SignalArged<Portal> clientPortalTickSignal = new SignalArged<>();
    public static final SignalArged<Portal> serverPortalTickSignal = new SignalArged<>();
    
    public Portal(
        EntityType<?> entityType_1,
        World world_1
    ) {
        super(entityType_1, world_1);
    }
    
    @Override
    protected void initDataTracker() {
        //do nothing
    }
    
    @Override
    protected void readCustomDataFromTag(CompoundTag compoundTag) {
        width = compoundTag.getDouble("width");
        height = compoundTag.getDouble("height");
        axisW = Helper.getVec3d(compoundTag, "axisW").normalize();
        axisH = Helper.getVec3d(compoundTag, "axisH").normalize();
        dimensionTo = DimensionType.byRawId(compoundTag.getInt("dimensionTo"));
        destination = Helper.getVec3d(compoundTag, "destination");
        if (compoundTag.contains("specificPlayer")) {
<<<<<<< HEAD
            specificPlayer = Helper.getUuid(compoundTag,"specificPlayer");
=======
            specificPlayerId = compoundTag.getUuid("specificPlayer");
>>>>>>> e0174931
        }
        if (compoundTag.contains("specialShape")) {
            specialShape = new GeometryPortalShape(
                compoundTag.getList("specialShape", 6)
            );
            if (specialShape.triangles.isEmpty()) {
                specialShape = null;
            }
        }
        if (compoundTag.contains("teleportable")) {
            teleportable = compoundTag.getBoolean("teleportable");
        }
        if (compoundTag.contains("cullableXStart")) {
            cullableXStart = compoundTag.getDouble("cullableXStart");
            cullableXEnd = compoundTag.getDouble("cullableXEnd");
            cullableYStart = compoundTag.getDouble("cullableYStart");
            cullableYEnd = compoundTag.getDouble("cullableYEnd");
        }
        else {
            if (specialShape != null) {
                cullableXStart = 0;
                cullableXEnd = 0;
                cullableYStart = 0;
                cullableYEnd = 0;
            }
            else {
                initDefaultCullableRange();
            }
        }
        if (compoundTag.contains("rotationA")) {
            rotation = new Quaternion(
                compoundTag.getFloat("rotationB"),
                compoundTag.getFloat("rotationC"),
                compoundTag.getFloat("rotationD"),
                compoundTag.getFloat("rotationA")
            );
        }
        if (compoundTag.contains("motionAffinity")) {
            motionAffinity = compoundTag.getDouble("motionAffinity");
        }
        else {
            motionAffinity = 0;
        }
    }
    
    @Override
    protected void writeCustomDataToTag(CompoundTag compoundTag) {
        compoundTag.putDouble("width", width);
        compoundTag.putDouble("height", height);
        Helper.putVec3d(compoundTag, "axisW", axisW);
        Helper.putVec3d(compoundTag, "axisH", axisH);
        compoundTag.putInt("dimensionTo", dimensionTo.getRawId());
        Helper.putVec3d(compoundTag, "destination", destination);
<<<<<<< HEAD
    
        if (specificPlayer != null) {
            Helper.putUuid(compoundTag,"specificPlayer", specificPlayer);
=======
        
        if (specificPlayerId != null) {
            compoundTag.putUuid("specificPlayer", specificPlayerId);
>>>>>>> e0174931
        }
        
        if (specialShape != null) {
            compoundTag.put("specialShape", specialShape.writeToTag());
        }
        
        compoundTag.putBoolean("teleportable", teleportable);
        
        if (specialShape == null) {
            initDefaultCullableRange();
        }
        compoundTag.putDouble("cullableXStart", cullableXStart);
        compoundTag.putDouble("cullableXEnd", cullableXEnd);
        compoundTag.putDouble("cullableYStart", cullableYStart);
        compoundTag.putDouble("cullableYEnd", cullableYEnd);
        if (rotation != null) {
            compoundTag.putDouble("rotationA", rotation.getW());
            compoundTag.putDouble("rotationB", rotation.getX());
            compoundTag.putDouble("rotationC", rotation.getY());
            compoundTag.putDouble("rotationD", rotation.getZ());
        }
        compoundTag.putDouble("motionAffinity", motionAffinity);
    }
    
    public boolean isCullable() {
        if (specialShape == null) {
            initDefaultCullableRange();
        }
        return cullableXStart != cullableXEnd;
    }
    
    public boolean isTeleportable() {
        return teleportable;
    }
    
    public void updateCache() {
        boundingBoxCache = null;
        normal = null;
        contentDirection = null;
        getBoundingBox();
        getNormal();
        getContentDirection();
    }
    
    public void initDefaultCullableRange() {
        cullableXStart = -(width / 2);
        cullableXEnd = (width / 2);
        cullableYStart = -(height / 2);
        cullableYEnd = (height / 2);
    }
    
    public void initCullableRange(
        double cullableXStart,
        double cullableXEnd,
        double cullableYStart,
        double cullableYEnd
    ) {
        this.cullableXStart = Math.min(cullableXStart, cullableXEnd);
        this.cullableXEnd = Math.max(cullableXStart, cullableXEnd);
        this.cullableYStart = Math.min(cullableYStart, cullableYEnd);
        this.cullableYEnd = Math.max(cullableYStart, cullableYEnd);
    }
    
    @Override
    public Packet<?> createSpawnPacket() {
        return MyNetwork.createStcSpawnEntity(this);
    }
    
    @Override
    public boolean canBeSpectated(ServerPlayerEntity spectator) {
        if (specificPlayerId == null) {
            return true;
        }
        return spectator.getUuid().equals(specificPlayerId);
    }
    
    @Override
    public void tick() {
        if (world.isClient) {
            clientPortalTickSignal.emit(this);
            //TODO implement player-only portal
        }
        else {
            if (!isPortalValid()) {
                Helper.log("removed invalid portal" + this);
                removed = true;
                return;
            }
            serverPortalTickSignal.emit(this);
        }
    }
    
    @Override
    public Box getBoundingBox() {
        if (axisW == null) {
            //avoid npe with pehkui
            //pehkui will invoke this when axisW is not initialized
            boundingBoxCache = null;
            return new Box(0, 0, 0, 0, 0, 0);
        }
        if (boundingBoxCache == null) {
            boundingBoxCache = getPortalCollisionBox();
        }
        return boundingBoxCache;
    }
    
    @Override
    public void setBoundingBox(Box boundingBox) {
        boundingBoxCache = null;
    }
    
    @Override
    public void move(MovementType type, Vec3d movement) {
        //portal cannot be moved
    }
    
    public boolean isPortalValid() {
        return dimensionTo != null &&
            width != 0 &&
            height != 0 &&
            axisW != null &&
            axisH != null &&
            destination != null;
    }
    
    public boolean canRenderPortalInsideMe(Portal anotherPortal) {
        if (anotherPortal.dimension != dimensionTo) {
            return false;
        }
        return canRenderEntityInsideMe(anotherPortal.getPos(), 0.5);
    }
    
    public boolean canRenderEntityInsideMe(Vec3d entityPos, double valve) {
        double v = entityPos.subtract(destination).dotProduct(getContentDirection());
        return v > valve;
    }
    
    //0 and 3 are connected
    //1 and 2 are connected
    //0 and 1 are in same dimension but facing opposite
    //2 and 3 are in same dimension but facing opposite
    public static void initBiWayBiFacedPortal(
        Portal[] portals,
        DimensionType dimension1,
        Vec3d center1,
        DimensionType dimension2,
        Vec3d center2,
        Direction.Axis normalAxis,
        Vec3d portalSize
    ) {
        Pair<Direction.Axis, Direction.Axis> anotherTwoAxis = Helper.getAnotherTwoAxis(normalAxis);
        Direction.Axis wAxis = anotherTwoAxis.getLeft();
        Direction.Axis hAxis = anotherTwoAxis.getRight();
        
        float width = (float) Helper.getCoordinate(portalSize, wAxis);
        float height = (float) Helper.getCoordinate(portalSize, hAxis);
        
<<<<<<< HEAD
        Vec3d wAxisVec = Vec3d.method_24954(Helper.getUnitFromAxis(wAxis));
        Vec3d hAxisVec = Vec3d.method_24954(Helper.getUnitFromAxis(hAxis));
=======
        Vec3d wAxisVec = new Vec3d(Helper.getUnitFromAxis(wAxis));
        Vec3d hAxisVec = new Vec3d(Helper.getUnitFromAxis(hAxis));
>>>>>>> e0174931
        
        portals[0].updatePosition(center1.x, center1.y, center1.z);
        portals[1].updatePosition(center1.x, center1.y, center1.z);
        portals[2].updatePosition(center2.x, center2.y, center2.z);
        portals[3].updatePosition(center2.x, center2.y, center2.z);
        
        portals[0].destination = center2;
        portals[1].destination = center2;
        portals[2].destination = center1;
        portals[3].destination = center1;
        
        assert portals[0].dimension == dimension1;
        assert portals[1].dimension == dimension1;
        assert portals[2].dimension == dimension2;
        assert portals[3].dimension == dimension2;
        
        portals[0].dimensionTo = dimension2;
        portals[1].dimensionTo = dimension2;
        portals[2].dimensionTo = dimension1;
        portals[3].dimensionTo = dimension1;
        
        portals[0].axisW = wAxisVec;
        portals[1].axisW = wAxisVec.multiply(-1);
        portals[2].axisW = wAxisVec;
        portals[3].axisW = wAxisVec.multiply(-1);
        
        portals[0].axisH = hAxisVec;
        portals[1].axisH = hAxisVec;
        portals[2].axisH = hAxisVec;
        portals[3].axisH = hAxisVec;
        
        portals[0].width = width;
        portals[1].width = width;
        portals[2].width = width;
        portals[3].width = width;
        
        portals[0].height = height;
        portals[1].height = height;
        portals[2].height = height;
        portals[3].height = height;
    }
    
    public boolean shouldEntityTeleport(Entity entity) {
        return entity.dimension == this.dimension &&
            isTeleportable() &&
            isMovedThroughPortal(
                entity.getCameraPosVec(0),
                entity.getCameraPosVec(1)
            );
    }
    
    public void onEntityTeleportedOnServer(Entity entity) {
        //nothing
    }
    
    @Override
    public String toString() {
        return String.format(
            "%s{%s,%s,(%s %s %s %s)->(%s %s %s %s)%s}",
            getClass().getSimpleName(),
            getEntityId(),
            Direction.getFacing(
                getNormal().x, getNormal().y, getNormal().z
            ),
            dimension, (int) getX(), (int) getY(), (int) getZ(),
            dimensionTo, (int) destination.x, (int) destination.y, (int) destination.z,
            specificPlayerId != null ? (",specificAccessor:" + specificPlayerId.toString()) : ""
        );
    }
    
    //Geometry----------
    
    public Vec3d getNormal() {
        if (normal == null) {
            normal = axisW.crossProduct(axisH).normalize();
        }
        return normal;
    }
    
    public Vec3d getContentDirection() {
        if (contentDirection == null) {
            contentDirection = transformLocalVec(getNormal().multiply(-1));
        }
        return contentDirection;
    }
    
    public double getDistanceToPlane(
        Vec3d pos
    ) {
        return pos.subtract(getPos()).dotProduct(getNormal());
    }
    
    public boolean isInFrontOfPortal(
        Vec3d playerPos
    ) {
        return getDistanceToPlane(playerPos) > 0;
    }
    
    public Vec3d getPointInPlane(double xInPlane, double yInPlane) {
        return getPos().add(getPointInPlaneLocal(xInPlane, yInPlane));
    }
    
    public Vec3d getPointInPlaneLocal(double xInPlane, double yInPlane) {
        return axisW.multiply(xInPlane).add(axisH.multiply(yInPlane));
    }
    
    public Vec3d getPointInPlaneLocalClamped(double xInPlane, double yInPlane) {
        return getPointInPlaneLocal(
            MathHelper.clamp(xInPlane, -width / 2, width / 2),
            MathHelper.clamp(yInPlane, -height / 2, height / 2)
        );
    }
    
    //3  2
    //1  0
    public Vec3d[] getFourVerticesLocal(double shrinkFactor) {
        Vec3d[] vertices = new Vec3d[4];
        vertices[0] = getPointInPlaneLocal(
            width / 2 - shrinkFactor,
            -height / 2 + shrinkFactor
        );
        vertices[1] = getPointInPlaneLocal(
            -width / 2 + shrinkFactor,
            -height / 2 + shrinkFactor
        );
        vertices[2] = getPointInPlaneLocal(
            width / 2 - shrinkFactor,
            height / 2 - shrinkFactor
        );
        vertices[3] = getPointInPlaneLocal(
            -width / 2 + shrinkFactor,
            height / 2 - shrinkFactor
        );
        
        return vertices;
    }
    
    //3  2
    //1  0
    public Vec3d[] getFourVerticesLocalRotated(double shrinkFactor) {
        Vec3d[] fourVerticesLocal = getFourVerticesLocal(shrinkFactor);
        fourVerticesLocal[0] = transformLocalVec(fourVerticesLocal[0]);
        fourVerticesLocal[1] = transformLocalVec(fourVerticesLocal[1]);
        fourVerticesLocal[2] = transformLocalVec(fourVerticesLocal[2]);
        fourVerticesLocal[3] = transformLocalVec(fourVerticesLocal[3]);
        return fourVerticesLocal;
    }
    
    //3  2
    //1  0
    public Vec3d[] getFourVerticesLocalCullable(double shrinkFactor) {
        Vec3d[] vertices = new Vec3d[4];
        vertices[0] = getPointInPlaneLocal(
            cullableXEnd - shrinkFactor,
            cullableYStart + shrinkFactor
        );
        vertices[1] = getPointInPlaneLocal(
            cullableXStart + shrinkFactor,
            cullableYStart + shrinkFactor
        );
        vertices[2] = getPointInPlaneLocal(
            cullableXEnd - shrinkFactor,
            cullableYEnd - shrinkFactor
        );
        vertices[3] = getPointInPlaneLocal(
            cullableXStart + shrinkFactor,
            cullableYEnd - shrinkFactor
        );
        
        return vertices;
    }
    
    //Server side does not have Matrix3f
    public final Vec3d transformPointRough(Vec3d pos) {
        Vec3d offset = destination.subtract(getPos());
        return pos.add(offset);
    }
    
    public Vec3d transformPoint(Vec3d pos) {
        if (rotation == null) {
            return transformPointRough(pos);
        }
        
        Vec3d localPos = pos.subtract(getPos());
        
        return transformLocalVec(localPos).add(destination);
    }
    
    public Vec3d transformLocalVec(Vec3d localVec) {
        if (rotation == null) {
            return localVec;
        }
        
        Vector3f temp = new Vector3f(localVec);
        temp.rotate(rotation);
        return new Vec3d(temp);
    }
    
    public Vec3d getCullingPoint() {
        return destination;
    }
    
    private Box getPortalCollisionBox() {
        return new Box(
            getPointInPlane(width / 2, height / 2)
                .add(getNormal().multiply(0.2)),
            getPointInPlane(-width / 2, -height / 2)
                .add(getNormal().multiply(-0.2))
        );
    }
    
    public boolean isPointInPortalProjection(Vec3d pos) {
        Vec3d offset = pos.subtract(getPos());
        
        double yInPlane = offset.dotProduct(axisH);
        double xInPlane = offset.dotProduct(axisW);
        
        boolean roughResult = Math.abs(xInPlane) < (width / 2 + 0.1) &&
            Math.abs(yInPlane) < (height / 2 + 0.1);
        
        if (roughResult && specialShape != null) {
            return specialShape.triangles.stream()
                .anyMatch(triangle ->
                    triangle.isPointInTriangle(xInPlane, yInPlane)
                );
        }
        
        return roughResult;
    }
    
    public boolean isMovedThroughPortal(
        Vec3d lastTickPos,
        Vec3d pos
    ) {
        return rayTrace(lastTickPos, pos) != null;
    }
    
    public Vec3d rayTrace(
        Vec3d from,
        Vec3d to
    ) {
        double lastDistance = getDistanceToPlane(from);
        double nowDistance = getDistanceToPlane(to);
        
        if (!(lastDistance > 0 && nowDistance < 0)) {
            return null;
        }
        
        Vec3d lineOrigin = from;
        Vec3d lineDirection = to.subtract(from).normalize();
        
        double collidingT = Helper.getCollidingT(getPos(), normal, lineOrigin, lineDirection);
        Vec3d collidingPoint = lineOrigin.add(lineDirection.multiply(collidingT));
        
        if (isPointInPortalProjection(collidingPoint)) {
            return collidingPoint;
        }
        else {
            return null;
        }
    }
    
    public double getDistanceToNearestPointInPortal(
        Vec3d point
    ) {
        double distanceToPlane = getDistanceToPlane(point);
        Vec3d posInPlane = point.add(getNormal().multiply(-distanceToPlane));
        Vec3d localPos = posInPlane.subtract(getPos());
        double localX = localPos.dotProduct(axisW);
        double localY = localPos.dotProduct(axisH);
        double distanceToRect = getDistanceToRectangle(
            localX, localY,
            -(width / 2), -(height / 2),
            (width / 2), (height / 2)
        );
        return Math.sqrt(distanceToPlane * distanceToPlane + distanceToRect * distanceToRect);
    }
    
    public static double getDistanceToRectangle(
        double pointX, double pointY,
        double rectAX, double rectAY,
        double rectBX, double rectBY
    ) {
        assert rectAX <= rectBX;
        assert rectAY <= rectBY;
        
        double wx1 = rectAX - pointX;
        double wx2 = rectBX - pointX;
        double dx = (wx1 * wx2 < 0 ? 0 : Math.min(Math.abs(wx1), Math.abs(wx2)));
        
        double wy1 = rectAY - pointY;
        double wy2 = rectBY - pointY;
        double dy = (wy1 * wy2 < 0 ? 0 : Math.min(Math.abs(wy1), Math.abs(wy2)));
        
        return Math.sqrt(dx * dx + dy * dy);
    }
    
    public Vec3d getPointInPortalProjection(Vec3d pos) {
        Vec3d myPos = getPos();
        Vec3d offset = pos.subtract(myPos);
        
        double yInPlane = offset.dotProduct(axisH);
        double xInPlane = offset.dotProduct(axisW);
        
        return myPos.add(
            axisW.multiply(xInPlane)
        ).add(
            axisH.multiply(yInPlane)
        );
    }
}<|MERGE_RESOLUTION|>--- conflicted
+++ resolved
@@ -7,6 +7,7 @@
 import net.minecraft.entity.Entity;
 import net.minecraft.entity.EntityType;
 import net.minecraft.entity.MovementType;
+import net.minecraft.entity.player.PlayerEntity;
 import net.minecraft.nbt.CompoundTag;
 import net.minecraft.network.Packet;
 import net.minecraft.server.network.ServerPlayerEntity;
@@ -74,11 +75,7 @@
         dimensionTo = DimensionType.byRawId(compoundTag.getInt("dimensionTo"));
         destination = Helper.getVec3d(compoundTag, "destination");
         if (compoundTag.contains("specificPlayer")) {
-<<<<<<< HEAD
-            specificPlayer = Helper.getUuid(compoundTag,"specificPlayer");
-=======
             specificPlayerId = compoundTag.getUuid("specificPlayer");
->>>>>>> e0174931
         }
         if (compoundTag.contains("specialShape")) {
             specialShape = new GeometryPortalShape(
@@ -132,15 +129,9 @@
         Helper.putVec3d(compoundTag, "axisH", axisH);
         compoundTag.putInt("dimensionTo", dimensionTo.getRawId());
         Helper.putVec3d(compoundTag, "destination", destination);
-<<<<<<< HEAD
-    
-        if (specificPlayer != null) {
-            Helper.putUuid(compoundTag,"specificPlayer", specificPlayer);
-=======
         
         if (specificPlayerId != null) {
             compoundTag.putUuid("specificPlayer", specificPlayerId);
->>>>>>> e0174931
         }
         
         if (specialShape != null) {
@@ -157,10 +148,10 @@
         compoundTag.putDouble("cullableYStart", cullableYStart);
         compoundTag.putDouble("cullableYEnd", cullableYEnd);
         if (rotation != null) {
-            compoundTag.putDouble("rotationA", rotation.getW());
-            compoundTag.putDouble("rotationB", rotation.getX());
-            compoundTag.putDouble("rotationC", rotation.getY());
-            compoundTag.putDouble("rotationD", rotation.getZ());
+            compoundTag.putDouble("rotationA", rotation.getA());
+            compoundTag.putDouble("rotationB", rotation.getB());
+            compoundTag.putDouble("rotationC", rotation.getC());
+            compoundTag.putDouble("rotationD", rotation.getD());
         }
         compoundTag.putDouble("motionAffinity", motionAffinity);
     }
@@ -294,28 +285,23 @@
         Pair<Direction.Axis, Direction.Axis> anotherTwoAxis = Helper.getAnotherTwoAxis(normalAxis);
         Direction.Axis wAxis = anotherTwoAxis.getLeft();
         Direction.Axis hAxis = anotherTwoAxis.getRight();
-        
+    
         float width = (float) Helper.getCoordinate(portalSize, wAxis);
         float height = (float) Helper.getCoordinate(portalSize, hAxis);
         
-<<<<<<< HEAD
         Vec3d wAxisVec = Vec3d.method_24954(Helper.getUnitFromAxis(wAxis));
         Vec3d hAxisVec = Vec3d.method_24954(Helper.getUnitFromAxis(hAxis));
-=======
-        Vec3d wAxisVec = new Vec3d(Helper.getUnitFromAxis(wAxis));
-        Vec3d hAxisVec = new Vec3d(Helper.getUnitFromAxis(hAxis));
->>>>>>> e0174931
         
         portals[0].updatePosition(center1.x, center1.y, center1.z);
         portals[1].updatePosition(center1.x, center1.y, center1.z);
         portals[2].updatePosition(center2.x, center2.y, center2.z);
         portals[3].updatePosition(center2.x, center2.y, center2.z);
-        
+    
         portals[0].destination = center2;
         portals[1].destination = center2;
         portals[2].destination = center1;
         portals[3].destination = center1;
-        
+    
         assert portals[0].dimension == dimension1;
         assert portals[1].dimension == dimension1;
         assert portals[2].dimension == dimension2;
