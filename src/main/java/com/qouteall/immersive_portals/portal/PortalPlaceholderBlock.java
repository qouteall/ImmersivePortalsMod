package com.qouteall.immersive_portals.portal;

import com.qouteall.immersive_portals.McHelper;
import com.qouteall.immersive_portals.portal.nether_portal.BreakablePortalEntity;
import net.fabricmc.api.EnvType;
import net.fabricmc.api.Environment;
import net.minecraft.block.Block;
import net.minecraft.block.BlockRenderType;
import net.minecraft.block.BlockState;
import net.minecraft.block.ShapeContext;
import net.minecraft.state.StateManager;
import net.minecraft.state.property.EnumProperty;
import net.minecraft.state.property.Properties;
import net.minecraft.util.math.BlockPos;
import net.minecraft.util.math.Direction;
import net.minecraft.util.math.Vec3d;
import net.minecraft.util.shape.VoxelShape;
import net.minecraft.world.BlockView;
import net.minecraft.world.IWorld;
import net.minecraft.world.World;

import java.util.Random;

public class PortalPlaceholderBlock extends Block {
    public static final EnumProperty<Direction.Axis> AXIS = Properties.AXIS;
    public static final VoxelShape X_AABB = Block.createCuboidShape(
        6.0D,
        0.0D,
        0.0D,
        10.0D,
        16.0D,
        16.0D
    );
    public static final VoxelShape Y_AABB = Block.createCuboidShape(
        0.0D,
        6.0D,
        0.0D,
        16.0D,
        10.0D,
        16.0D
    );
    public static final VoxelShape Z_AABB = Block.createCuboidShape(
        0.0D,
        0.0D,
        6.0D,
        16.0D,
        16.0D,
        10.0D
    );
    
    public static PortalPlaceholderBlock instance;
    
    public PortalPlaceholderBlock(Settings properties) {
        super(properties);
        this.setDefaultState(
            (BlockState) ((BlockState) this.getStateManager().getDefaultState()).with(
                AXIS, Direction.Axis.X
            )
        );
    }
    
    @Override
    public VoxelShape getOutlineShape(
        BlockState blockState_1,
        BlockView blockView_1,
        BlockPos blockPos_1,
        ShapeContext entityContext_1
    ) {
        switch ((Direction.Axis) blockState_1.get(AXIS)) {
            case Z:
                return Z_AABB;
            case Y:
                return Y_AABB;
            case X:
            default:
                return X_AABB;
        }
    }
    
    @Override
    protected void appendProperties(StateManager.Builder<Block, BlockState> builder) {
        builder.add(AXIS);
    }
    
    @Override
    public BlockState getStateForNeighborUpdate(
        BlockState thisState,
        Direction direction,
        BlockState neighborState,
        IWorld world,
        BlockPos blockPos,
        BlockPos neighborPos
    ) {
        if (!world.isClient()) {
            Direction.Axis axis = thisState.get(AXIS);
            if (direction.getAxis() != axis) {
                McHelper.getEntitiesNearby(
                    world.getWorld(),
                    Vec3d.method_24954(blockPos),
                    Portal.class,
                    20
                ).forEach(
                    portal -> {
                        if (portal instanceof BreakablePortalEntity) {
                            ((BreakablePortalEntity) portal).notifyPlaceholderUpdate();
                        }
                    }
                );
            }
        }
        
        return super.getStateForNeighborUpdate(
            thisState,
            direction,
            neighborState,
            world,
            blockPos,
            neighborPos
        );
    }
    
    //copied from PortalBlock
    @Override
    public void randomDisplayTick(
        BlockState blockState_1,
        World world_1,
        BlockPos blockPos_1,
        Random random_1
    ) {
        //nothing
    }
    
<<<<<<< HEAD
=======
    
>>>>>>> 8ea7074d
    //---------These are copied from BlockBarrier
    @Override
    public boolean isTranslucent(
        BlockState blockState_1,
        BlockView blockView_1,
        BlockPos blockPos_1
    ) {
        return true;
    }
    
    @Override
    public BlockRenderType getRenderType(BlockState blockState_1) {
        return BlockRenderType.INVISIBLE;
    }
    
    @Environment(EnvType.CLIENT)
    @Override
    public float getAmbientOcclusionLightLevel(
        BlockState blockState_1,
        BlockView blockView_1,
        BlockPos blockPos_1
    ) {
        return 1.0F;
    }
    
}<|MERGE_RESOLUTION|>--- conflicted
+++ resolved
@@ -7,7 +7,8 @@
 import net.minecraft.block.Block;
 import net.minecraft.block.BlockRenderType;
 import net.minecraft.block.BlockState;
-import net.minecraft.block.ShapeContext;
+import net.minecraft.entity.EntityContext;
+import net.minecraft.entity.EntityType;
 import net.minecraft.state.StateManager;
 import net.minecraft.state.property.EnumProperty;
 import net.minecraft.state.property.Properties;
@@ -91,7 +92,7 @@
         BlockPos blockPos,
         BlockPos neighborPos
     ) {
-        if (!world.isClient()) {
+        if(!world.isClient()){
             Direction.Axis axis = thisState.get(AXIS);
             if (direction.getAxis() != axis) {
                 McHelper.getEntitiesNearby(
@@ -130,10 +131,7 @@
         //nothing
     }
     
-<<<<<<< HEAD
-=======
-    
->>>>>>> 8ea7074d
+   
     //---------These are copied from BlockBarrier
     @Override
     public boolean isTranslucent(
