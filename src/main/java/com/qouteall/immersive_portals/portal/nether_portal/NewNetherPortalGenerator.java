--- conflicted
+++ resolved
@@ -2,7 +2,6 @@
 
 import com.google.common.collect.Streams;
 import com.qouteall.hiding_in_the_bushes.O_O;
-import com.qouteall.immersive_portals.Global;
 import com.qouteall.immersive_portals.Helper;
 import com.qouteall.immersive_portals.McHelper;
 import com.qouteall.immersive_portals.ModMain;
@@ -40,7 +39,7 @@
         DimensionType to;
         BlockPortalShape fromShape;
         BlockPortalShape toShape;
-        
+    
         public Info(
             DimensionType from,
             DimensionType to,
@@ -61,13 +60,13 @@
         BlockPos firePos
     ) {
         DimensionType fromDimension = fromWorld.dimension.getType();
-        
+    
         DimensionType toDimension = NetherPortalGenerator.getDestinationDimension(fromDimension);
-        
+    
         if (toDimension == null) return false;
-        
+    
         ServerWorld toWorld = McHelper.getServer().getWorld(toDimension);
-        
+    
         BlockPortalShape thisSideShape = startGeneratingPortal(
             fromWorld,
             firePos,
@@ -167,7 +166,7 @@
         BlockPos fromPos = foundShape.innerAreaBox.getCenter();
         
         Vec3d indicatorPos = foundShape.innerAreaBox.getCenterVec();
-        
+    
         boolean isOtherGenerationRunning = McHelper.getEntitiesNearby(
             fromWorld, indicatorPos, LoadingIndicatorEntity.class, 1
         ).findAny().isPresent();
@@ -177,7 +176,7 @@
             );
             return null;
         }
-        
+    
         LoadingIndicatorEntity indicatorEntity =
             LoadingIndicatorEntity.entityType.create(fromWorld);
         indicatorEntity.isAlive = true;
@@ -185,9 +184,9 @@
             indicatorPos.x, indicatorPos.y, indicatorPos.z
         );
         fromWorld.spawnEntity(indicatorEntity);
-        
+    
         BlockPos toPos = positionMapping.apply(fromPos);
-        
+    
         int loaderRadius = Math.floorDiv(existingFrameSearchingRadius, 16) + 1;
         ChunkVisibilityManager.ChunkLoader chunkLoader = new ChunkVisibilityManager.ChunkLoader(
             new DimensionalChunkPos(
@@ -195,9 +194,9 @@
             ),
             loaderRadius
         );
-        
+    
         NewChunkTrackingGraph.additionalChunkLoaders.add(chunkLoader);
-        
+    
         ModMain.serverTaskList.addTask(() -> {
             int[] loadedChunkNum = {0};
             chunkLoader.foreachChunkPos((dim, x, z, dist) -> {
@@ -206,9 +205,9 @@
                     loadedChunkNum[0] += 1;
                 }
             });
-            
+        
             int allChunksNeedsLoading = (loaderRadius * 2 + 1) * (loaderRadius * 2 + 1);
-            
+        
             if (allChunksNeedsLoading > loadedChunkNum[0]) {
                 indicatorEntity.setText(new TranslatableText(
                     "imm_ptl.loading_chunks", loadedChunkNum[0], allChunksNeedsLoading
@@ -216,7 +215,7 @@
                 return false;
             }
             else {
-                
+            
                 startSearchingPortalFrame(
                     fromWorld,
                     toWorld,
@@ -239,11 +238,11 @@
                         NewChunkTrackingGraph.additionalChunkLoaders.remove(chunkLoader);
                     }
                 );
-                
+            
                 return true;
             }
         });
-        
+    
         return foundShape;
     }
     
@@ -271,7 +270,7 @@
         
         IntBox toWorldHeightLimit =
             NetherPortalMatcher.getHeightLimit(toWorld.dimension.getType());
-        
+    
         Stream<BlockPos> blockPosStream = fromNearToFarColumned(
             toWorld,
             toPos.getX(), toPos.getZ(),
@@ -283,7 +282,7 @@
                     if (!otherSideAreaPredicate.test(blockPos)) {
                         return null;
                     }
-                    
+                
                     return foundShape.matchShape(
                         otherSideAreaPredicate,
                         otherSideFramePredicate,
@@ -301,7 +300,7 @@
                     thisSideAreaPredicate,
                     thisSideFramePredicate
                 );
-                
+    
                 if (!isIntact) {
                     Helper.log("Nether Portal Generation Aborted");
                     finishBehavior.run();
@@ -340,7 +339,7 @@
                             foundShape.axis, foundShape.totalAreaBox.getSize(),
                             airCubeSearchingRadius
                         );
-                    
+    
                     BlockPortalShape toShape = foundShape.getShapeWithMovedAnchor(
                         airCubePlacement.l.subtract(
                             foundShape.totalAreaBox.l
@@ -417,65 +416,7 @@
         portalArray[1].dimensionTo = info.to;
         portalArray[2].dimensionTo = info.from;
         portalArray[3].dimensionTo = info.from;
-<<<<<<< HEAD
-    
-        Vec3d offset = Vec3d.method_24954(info.toShape.innerAreaBox.l.subtract(
-=======
-        
-        Vec3d offset = new Vec3d(info.toShape.innerAreaBox.l.subtract(
->>>>>>> 507fb560
-            info.fromShape.innerAreaBox.l
-        ));
-        portalArray[0].destination = portalArray[0].getPos().add(offset);
-        portalArray[1].destination = portalArray[1].getPos().add(offset);
-        portalArray[2].destination = portalArray[2].getPos().subtract(offset);
-        portalArray[3].destination = portalArray[3].getPos().subtract(offset);
-        
-        portalArray[0].blockPortalShape = info.fromShape;
-        portalArray[1].blockPortalShape = info.fromShape;
-        portalArray[2].blockPortalShape = info.toShape;
-        portalArray[3].blockPortalShape = info.toShape;
-        
-        portalArray[0].reversePortalId = portalArray[2].getUuid();
-        portalArray[1].reversePortalId = portalArray[3].getUuid();
-        portalArray[2].reversePortalId = portalArray[0].getUuid();
-        portalArray[3].reversePortalId = portalArray[1].getUuid();
-        
-        fromWorld.spawnEntity(portalArray[0]);
-        fromWorld.spawnEntity(portalArray[1]);
-        toWorld.spawnEntity(portalArray[2]);
-        toWorld.spawnEntity(portalArray[3]);
-    }
-    
-    private static void generateHelperPortalEntities(Info info) {
-        ServerWorld fromWorld1 = McHelper.getServer().getWorld(info.from);
-        ServerWorld toWorld = McHelper.getServer().getWorld(info.to);
-        
-        Portal[] portalArray = new Portal[]{
-            Portal.entityType.create(fromWorld1),
-            Portal.entityType.create(fromWorld1),
-            Portal.entityType.create(toWorld),
-            Portal.entityType.create(toWorld)
-        };
-        
-        info.fromShape.initPortalPosAxisShape(
-            portalArray[0], false
-        );
-        info.fromShape.initPortalPosAxisShape(
-            portalArray[1], true
-        );
-        info.toShape.initPortalPosAxisShape(
-            portalArray[2], false
-        );
-        info.toShape.initPortalPosAxisShape(
-            portalArray[3], true
-        );
-        
-        portalArray[0].dimensionTo = info.to;
-        portalArray[1].dimensionTo = info.to;
-        portalArray[2].dimensionTo = info.from;
-        portalArray[3].dimensionTo = info.from;
-        
+    
         Vec3d offset = Vec3d.method_24954(info.toShape.innerAreaBox.l.subtract(
             info.fromShape.innerAreaBox.l
         ));
@@ -483,14 +424,67 @@
         portalArray[1].destination = portalArray[1].getPos().add(offset);
         portalArray[2].destination = portalArray[2].getPos().subtract(offset);
         portalArray[3].destination = portalArray[3].getPos().subtract(offset);
-        
+    
+        portalArray[0].blockPortalShape = info.fromShape;
+        portalArray[1].blockPortalShape = info.fromShape;
+        portalArray[2].blockPortalShape = info.toShape;
+        portalArray[3].blockPortalShape = info.toShape;
+    
+        portalArray[0].reversePortalId = portalArray[2].getUuid();
+        portalArray[1].reversePortalId = portalArray[3].getUuid();
+        portalArray[2].reversePortalId = portalArray[0].getUuid();
+        portalArray[3].reversePortalId = portalArray[1].getUuid();
+    
+        fromWorld.spawnEntity(portalArray[0]);
+        fromWorld.spawnEntity(portalArray[1]);
+        toWorld.spawnEntity(portalArray[2]);
+        toWorld.spawnEntity(portalArray[3]);
+    }
+    
+    private static void generateHelperPortalEntities(Info info) {
+        ServerWorld fromWorld1 = McHelper.getServer().getWorld(info.from);
+        ServerWorld toWorld = McHelper.getServer().getWorld(info.to);
+        
+        Portal[] portalArray = new Portal[]{
+            Portal.entityType.create(fromWorld1),
+            Portal.entityType.create(fromWorld1),
+            Portal.entityType.create(toWorld),
+            Portal.entityType.create(toWorld)
+        };
+        
+        info.fromShape.initPortalPosAxisShape(
+            portalArray[0], false
+        );
+        info.fromShape.initPortalPosAxisShape(
+            portalArray[1], true
+        );
+        info.toShape.initPortalPosAxisShape(
+            portalArray[2], false
+        );
+        info.toShape.initPortalPosAxisShape(
+            portalArray[3], true
+        );
+        
+        portalArray[0].dimensionTo = info.to;
+        portalArray[1].dimensionTo = info.to;
+        portalArray[2].dimensionTo = info.from;
+        portalArray[3].dimensionTo = info.from;
+        
+        Vec3d offset = Vec3d.method_24954(info.toShape.innerAreaBox.l.subtract(
+            info.fromShape.innerAreaBox.l
+        ));
+        portalArray[0].destination = portalArray[0].getPos().add(offset);
+        portalArray[1].destination = portalArray[1].getPos().add(offset);
+        portalArray[2].destination = portalArray[2].getPos().subtract(offset);
+        portalArray[3].destination = portalArray[3].getPos().subtract(offset);
+    
         fromWorld1.spawnEntity(portalArray[0]);
         fromWorld1.spawnEntity(portalArray[1]);
         toWorld.spawnEntity(portalArray[2]);
         toWorld.spawnEntity(portalArray[3]);
     }
     
-    public static Stream<BlockPos> fromNearToFarColumned(
+    private static Stream<BlockPos> fromNearToFarColumned(
         ServerWorld world,
         int x,
         int z,
