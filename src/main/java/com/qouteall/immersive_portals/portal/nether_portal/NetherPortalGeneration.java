--- conflicted
+++ resolved
@@ -519,11 +519,6 @@
         //avoid blockpos object creation
         BlockPos.Mutable temp = new BlockPos.Mutable();
         
-<<<<<<< HEAD
-        IntBox toWorldHeightLimit =
-            NetherPortalMatcher.getHeightLimit(toWorld);
-=======
->>>>>>> 799b7560
         
         Stream<BlockPos> blockPosStream = fromNearToFarColumned(
             toWorld,
