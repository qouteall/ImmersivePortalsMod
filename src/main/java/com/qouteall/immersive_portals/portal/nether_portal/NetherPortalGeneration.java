--- conflicted
+++ resolved
@@ -304,13 +304,6 @@
         return thisSideShape.obj != null;
     }
     
-<<<<<<< HEAD
-    private static boolean isLapis(WorldAccess world, BlockPos blockPos) {
-        return world.getBlockState(blockPos).getBlock() == Blocks.LAPIS_BLOCK;
-    }
-    
-=======
->>>>>>> 37af5501
     //return this side shape if the generation starts
     public static BlockPortalShape startGeneratingPortal(
         ServerWorld fromWorld,
