--- conflicted
+++ resolved
@@ -120,19 +120,6 @@
         );
         
         BreakableMirror breakableMirror = BreakableMirror.entityType.create(world);
-<<<<<<< HEAD
-        Vec3d pos = new Vec3d(
-            (double) (wallArea.l.getX() + wallArea.h.getX()) / 2,
-            (double) (wallArea.l.getY() + wallArea.h.getY()) / 2,
-            (double) (wallArea.l.getZ() + wallArea.h.getZ()) / 2
-        ).add(
-            0.5, 0.5, 0.5
-        ).add(
-             Vec3d.method_24954(facing.getVector()).multiply(0.5)
-        );
-        breakableMirror.updatePosition(
-            pos.x, pos.y, pos.z
-=======
         double distanceToCenter = isPane ? (1.0 / 16) : 0.5;
         
         Box wallBox = getWallBox(world, wallArea);
@@ -147,7 +134,6 @@
                 ),
                 facing.getAxis()
             )
->>>>>>> 63082b35
         );
         breakableMirror.updatePosition(pos.x, pos.y, pos.z);
         breakableMirror.destination = pos;
@@ -160,17 +146,8 @@
         double width = Helper.getCoordinate(boxSize, dirs.getLeft().getAxis());
         double height = Helper.getCoordinate(boxSize, dirs.getRight().getAxis());
         
-<<<<<<< HEAD
-        breakableMirror.axisW =  Vec3d.method_24954(
-            Direction.get(Direction.AxisDirection.POSITIVE, wAxis).getVector()
-        );
-        breakableMirror.axisH = Vec3d.method_24954(
-            Direction.get(Direction.AxisDirection.POSITIVE, hAxis).getVector()
-        );
-=======
         breakableMirror.axisW = new Vec3d(dirs.getLeft().getVector());
         breakableMirror.axisH = new Vec3d(dirs.getRight().getVector());
->>>>>>> 63082b35
         breakableMirror.width = width;
         breakableMirror.height = height;
         
