--- conflicted
+++ resolved
@@ -27,6 +27,7 @@
 import java.util.function.BiFunction;
 import java.util.function.Consumer;
 import java.util.function.Predicate;
+import java.util.function.Supplier;
 import java.util.stream.Stream;
 
 public class Helper {
@@ -414,7 +415,7 @@
         return currentBox;
     }
     
-    public static <A, B> B reduce(
+    public static <A, B> B reduceWithDifferentType(
         B start,
         Stream<A> stream,
         BiFunction<B, A, B> func
@@ -574,28 +575,19 @@
     ) {
         a.normalize();
         b.normalize();
-        
+    
         double dot = dotProduct4d(a, b);
-<<<<<<< HEAD
-
-//        if (dot < 0.0f) {
-//            a.scale(-1);
-//            dot = -dot;
-//        }
-    
-=======
         
         if (dot < 0.0f) {
             a.scale(-1);
             dot = -dot;
         }
         
->>>>>>> 3c37743b
         double DOT_THRESHOLD = 0.9995;
         if (dot > DOT_THRESHOLD) {
             // If the inputs are too close for comfort, linearly interpolate
             // and normalize the result.
-            
+        
             Quaternion result = quaternionNumAdd(
                 quaternionScale(a.copy(), 1 - t),
                 quaternionScale(b.copy(), t)
@@ -603,15 +595,15 @@
             result.normalize();
             return result;
         }
-        
+    
         double theta_0 = Math.acos(dot);
         double theta = theta_0 * t;
         double sin_theta = Math.sin(theta);
         double sin_theta_0 = Math.sin(theta_0);
-        
+    
         double s0 = Math.cos(theta) - dot * sin_theta / sin_theta_0;
         double s1 = sin_theta / sin_theta_0;
-        
+    
         return quaternionNumAdd(
             quaternionScale(a.copy(), (float) s0),
             quaternionScale(b.copy(), (float) s1)
