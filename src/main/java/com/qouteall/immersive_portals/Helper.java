--- conflicted
+++ resolved
@@ -21,10 +21,7 @@
 import net.minecraft.util.Pair;
 import net.minecraft.util.TypeFilterableList;
 import net.minecraft.util.hit.BlockHitResult;
-<<<<<<< HEAD
 import net.minecraft.util.hit.HitResult;
-=======
->>>>>>> f5aa24c3
 import net.minecraft.util.math.BlockPos;
 import net.minecraft.util.math.Box;
 import net.minecraft.util.math.Direction;
@@ -41,10 +38,7 @@
 
 import java.nio.FloatBuffer;
 import java.util.ArrayList;
-<<<<<<< HEAD
 import java.util.Arrays;
-=======
->>>>>>> f5aa24c3
 import java.util.Iterator;
 import java.util.List;
 import java.util.Set;
@@ -735,19 +729,12 @@
      * @param start                The start of the line defining the ray to trace.
      * @param end                  The end of the line defining the ray to trace.
      * @param includeGlobalPortals Whether or not to include global portals in the ray trace.
-<<<<<<< HEAD
-=======
      * @param filter               Filter the portals that this function returns. Nullable
->>>>>>> f5aa24c3
      * @return A list of portals and their intersection points with the line, sorted by nearest portals first.
      * @author LoganDark
      */
     @SuppressWarnings("WeakerAccess")
-<<<<<<< HEAD
-    public static List<Pair<Portal, Vec3d>> rayTracePortals(World world, Vec3d start, Vec3d end, boolean includeGlobalPortals) {
-=======
     public static List<Pair<Portal, Vec3d>> rayTracePortals(World world, Vec3d start, Vec3d end, boolean includeGlobalPortals, Predicate<Portal> filter) {
->>>>>>> f5aa24c3
         // This will be the center of the chunk search, rather than using start or end. This will allow the radius to be
         // smaller, and as a result, the search to be faster and slightly less inefficient.
         //
@@ -781,19 +768,12 @@
         List<Pair<Portal, Vec3d>> hits = new ArrayList<>();
 
         nearby.forEach(portal -> {
-<<<<<<< HEAD
-            Vec3d intersection = portal.rayTrace(start, end);
-
-            if (intersection != null) {
-                hits.add(new Pair<>(portal, intersection));
-=======
             if (filter == null || filter.test(portal)) {
                 Vec3d intersection = portal.rayTrace(start, end);
 
                 if (intersection != null) {
                     hits.add(new Pair<>(portal, intersection));
                 }
->>>>>>> f5aa24c3
             }
         });
 
@@ -886,11 +866,7 @@
         BlockHitResult hitResult = world.rayTrace(context);
 
         List<Pair<Portal, Vec3d>> rayTracedPortals = withSwitchedContext(world,
-<<<<<<< HEAD
-            () -> rayTracePortals(world, start, end, includeGlobalPortals)
-=======
             () -> rayTracePortals(world, start, end, includeGlobalPortals, Portal::isInteractable)
->>>>>>> f5aa24c3
         );
 
         if (rayTracedPortals.isEmpty()) {
@@ -944,7 +920,6 @@
     ) {
         return rayTrace(world, context, includeGlobalPortals, new ArrayList<>());
     }
-<<<<<<< HEAD
 
     /**
      * @param hitResult The HitResult to check.
@@ -976,6 +951,4 @@
 
         return samestDirection;
     }
-=======
->>>>>>> f5aa24c3
 }