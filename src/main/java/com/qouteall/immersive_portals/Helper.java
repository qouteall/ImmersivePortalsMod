--- conflicted
+++ resolved
@@ -1,7 +1,7 @@
 package com.qouteall.immersive_portals;
 
 import com.google.common.collect.Streams;
-import com.qouteall.immersive_portals.my_util.IntBox;
+import com.qouteall.immersive_portals.my_util.IntegerAABBInclusive;
 import it.unimi.dsi.fastutil.objects.ObjectList;
 import net.minecraft.client.util.math.Vector3f;
 import net.minecraft.entity.Entity;
@@ -634,27 +634,19 @@
     ) {
         a.normalize();
         b.normalize();
-        
+    
         double dot = dotProduct4d(a, b);
 
-<<<<<<< HEAD
 //        if (dot < 0.0f) {
 //            a.scale(-1);
 //            dot = -dot;
 //        }
-        
-=======
-        if (dot < 0.0f) {
-            a.scale(-1);
-            dot = -dot;
-        }
-    
->>>>>>> 507fb560
+    
         double DOT_THRESHOLD = 0.9995;
         if (dot > DOT_THRESHOLD) {
             // If the inputs are too close for comfort, linearly interpolate
             // and normalize the result.
-            
+        
             Quaternion result = quaternionNumAdd(
                 quaternionScale(a.copy(), 1 - t),
                 quaternionScale(b.copy(), t)
@@ -662,15 +654,15 @@
             result.normalize();
             return result;
         }
-        
+    
         double theta_0 = Math.acos(dot);
         double theta = theta_0 * t;
         double sin_theta = Math.sin(theta);
         double sin_theta_0 = Math.sin(theta_0);
-        
+    
         double s0 = Math.cos(theta) - dot * sin_theta / sin_theta_0;
         double s1 = sin_theta / sin_theta_0;
-        
+    
         return quaternionNumAdd(
             quaternionScale(a.copy(), (float) s0),
             quaternionScale(b.copy(), (float) s1)
@@ -703,7 +695,6 @@
         return new Vec3d(vector3f);
     }
     
-<<<<<<< HEAD
     public static void putUuid(CompoundTag tag, String key, UUID uuid) {
         tag.putLong(key + "Most", uuid.getMostSignificantBits());
         tag.putLong(key + "Least", uuid.getLeastSignificantBits());
@@ -711,12 +702,5 @@
     
     public static UUID getUuid(CompoundTag tag, String key) {
         return new UUID(tag.getLong(key + "Most"), tag.getLong(key + "Least"));
-=======
-    public static Quaternion ortholize(Quaternion quaternion) {
-        if (quaternion.getA() < 0) {
-            quaternion.scale(-1);
-        }
-        return quaternion;
->>>>>>> 507fb560
     }
 }