package com.qouteall.immersive_portals.teleportation;

import com.qouteall.hiding_in_the_bushes.MyNetwork;
import com.qouteall.hiding_in_the_bushes.O_O;
import com.qouteall.immersive_portals.Helper;
import com.qouteall.immersive_portals.McHelper;
import com.qouteall.immersive_portals.ModMain;
import com.qouteall.immersive_portals.ducks.IEServerPlayNetworkHandler;
import com.qouteall.immersive_portals.ducks.IEServerPlayerEntity;
import com.qouteall.immersive_portals.portal.Portal;
import com.qouteall.immersive_portals.portal.global_portals.GlobalPortalStorage;
import net.minecraft.entity.Entity;
import net.minecraft.entity.player.PlayerEntity;
import net.minecraft.network.Packet;
import net.minecraft.network.packet.c2s.play.PlayerMoveC2SPacket;
import net.minecraft.server.network.ServerPlayerEntity;
import net.minecraft.server.world.ServerWorld;
import net.minecraft.util.Pair;
import net.minecraft.util.math.Vec3d;
import net.minecraft.world.dimension.DimensionType;

import java.util.ArrayList;
import java.util.HashSet;
import java.util.List;
import java.util.Set;
import java.util.UUID;
import java.util.WeakHashMap;
import java.util.stream.Stream;

public class ServerTeleportationManager {
    private Set<ServerPlayerEntity> teleportingEntities = new HashSet<>();
    private WeakHashMap<Entity, Long> lastTeleportGameTime = new WeakHashMap<>();
    public boolean isFiringMyChangeDimensionEvent = false;
    public final WeakHashMap<ServerPlayerEntity, Pair<DimensionType, Vec3d>> lastPosition =
        new WeakHashMap<>();
    
    public ServerTeleportationManager() {
        ModMain.postServerTickSignal.connectWithWeakRef(this, ServerTeleportationManager::tick);
        Portal.serverPortalTickSignal.connectWithWeakRef(
            this, (this_, portal) ->
                getEntitiesToTeleport(portal).forEach(entity -> {
                    tryToTeleportRegularEntity(portal, entity);
                })
        );
    }
    
    public void tryToTeleportRegularEntity(Portal portal, Entity entity) {
        if (!(entity instanceof ServerPlayerEntity)) {
            if (entity.getVehicle() != null || doesEntityClutterContainPlayer(entity)) {
                return;
            }
            ModMain.serverTaskList.addTask(() -> {
                teleportRegularEntity(entity, portal);
                return true;
            });
        }
    }
    
    private static Stream<Entity> getEntitiesToTeleport(Portal portal) {
        return portal.world.getEntities(
            Entity.class,
            portal.getBoundingBox().expand(2),
            e -> true
        ).stream().filter(
            e -> !(e instanceof Portal)
        ).filter(
            portal::shouldEntityTeleport
        );
    }
    
    public void onPlayerTeleportedInClient(
        ServerPlayerEntity player,
        DimensionType dimensionBefore,
        Vec3d oldEyePos,
        UUID portalId
    ) {
        recordLastPosition(player);
        
        Portal portal = findPortal(dimensionBefore, portalId);
        lastTeleportGameTime.put(player, McHelper.getServerGameTime());
        
        if (canPlayerTeleport(player, dimensionBefore, oldEyePos, portal)) {
            if (isTeleporting(player)) {
                Helper.err(player.toString() + "is teleporting frequently");
            }
            
            DimensionType dimensionTo = portal.dimensionTo;
            Vec3d newEyePos = portal.transformPoint(oldEyePos);
        
            teleportPlayer(player, dimensionTo, newEyePos);
            
            portal.onEntityTeleportedOnServer(player);
        }
        else {
            Helper.err(String.format(
                "Player cannot teleport through portal %s %s %s %s",
                player.getName().asString(),
                player.dimension,
                player.getPos(),
                portal
            ));
        }
    }
    
    private Portal findPortal(DimensionType dimensionBefore, UUID portalId) {
        ServerWorld originalWorld = McHelper.getServer().getWorld(dimensionBefore);
        Entity portalEntity = originalWorld.getEntity(portalId);
        if (portalEntity == null) {
            portalEntity = GlobalPortalStorage.get(originalWorld).data
                .stream().filter(
                    p -> p.getUuid().equals(portalId)
                ).findFirst().orElse(null);
        }
        if (portalEntity == null) {
            return null;
        }
        if (portalEntity instanceof Portal) {
            return ((Portal) portalEntity);
        }
        return null;
    }
    
    public void recordLastPosition(ServerPlayerEntity player) {
        lastPosition.put(
            player,
            new Pair<>(player.dimension, player.getPos())
        );
    }
    
    private boolean canPlayerTeleport(
        ServerPlayerEntity player,
        DimensionType dimensionBefore,
        Vec3d posBefore,
        Entity portalEntity
    ) {
        if (player.getVehicle() != null) {
            return true;
        }
        return canPlayerReachPos(player, dimensionBefore, posBefore) &&
            portalEntity instanceof Portal &&
            ((Portal) portalEntity).getDistanceToPlane(posBefore) < 20;
    }
    
    public static boolean canPlayerReachPos(
        ServerPlayerEntity player,
        DimensionType dimension,
        Vec3d pos
    ) {
        Vec3d playerPos = player.getPos();
        if (player.dimension == dimension) {
            if (playerPos.squaredDistanceTo(pos) < 256) {
                return true;
            }
        }
        return McHelper.getServerPortalsNearby(player, 20)
            .filter(portal -> portal.dimensionTo == dimension)
            .map(portal -> portal.transformPointRough(playerPos))
            .anyMatch(mappedPos -> mappedPos.squaredDistanceTo(pos) < 256);
    }
    
    public void teleportPlayer(
        ServerPlayerEntity player,
        DimensionType dimensionTo,
        Vec3d newEyePos
    ) {
        ServerWorld fromWorld = (ServerWorld) player.world;
        ServerWorld toWorld = McHelper.getServer().getWorld(dimensionTo);
        
        if (player.dimension == dimensionTo) {
            McHelper.setEyePos(player, newEyePos, newEyePos);
            McHelper.updateBoundingBox(player);
        }
        else {
            changePlayerDimension(player, fromWorld, toWorld, newEyePos);
            ((IEServerPlayNetworkHandler) player.networkHandler).cancelTeleportRequest();
        }
        
        McHelper.adjustVehicle(player);
        player.networkHandler.syncWithPlayerPosition();
    }
    
    public void invokeTpmeCommand(
        ServerPlayerEntity player,
        DimensionType dimensionTo,
        Vec3d newPos
    ) {
        ServerWorld fromWorld = (ServerWorld) player.world;
        ServerWorld toWorld = McHelper.getServer().getWorld(dimensionTo);
        
        if (player.dimension == dimensionTo) {
            player.updatePosition(newPos.x, newPos.y, newPos.z);
        }
        else {
            changePlayerDimension(player, fromWorld, toWorld, newPos);
            sendPositionConfirmMessage(player);
        }
        
        player.networkHandler.requestTeleport(
            newPos.x,
            newPos.y,
            newPos.z,
            player.yaw,
            player.pitch
        );
        player.networkHandler.syncWithPlayerPosition();
        ((IEServerPlayNetworkHandler) player.networkHandler).cancelTeleportRequest();
        
    }
    
    /**
     * {@link ServerPlayerEntity#changeDimension(DimensionType)}
     */
    private void changePlayerDimension(
        ServerPlayerEntity player,
        ServerWorld fromWorld,
        ServerWorld toWorld,
        Vec3d newEyePos
    ) {
        Entity vehicle = player.getVehicle();
        if (vehicle != null) {
            ((IEServerPlayerEntity) player).stopRidingWithoutTeleportRequest();
        }
        
        
        Vec3d oldPos = player.getPos();
        
        teleportingEntities.add(player);
    
        O_O.segregateServerPlayer(fromWorld, player);
    
        McHelper.setEyePos(player, newEyePos, newEyePos);
        McHelper.updateBoundingBox(player);
    
        player.world = toWorld;
        player.dimension = toWorld.dimension.getType();
        toWorld.onPlayerChangeDimension(player);
    
        toWorld.checkChunk(player);
    
        player.interactionManager.setWorld(toWorld);
    
        if (vehicle != null) {
            Vec3d vehiclePos = new Vec3d(
                newEyePos.x,
                McHelper.getVehicleY(vehicle, player),
                newEyePos.z
            );
            changeEntityDimension(
                vehicle,
                toWorld.dimension.getType(),
                vehiclePos.add(0, vehicle.getStandingEyeHeight(), 0)
            );
            ((IEServerPlayerEntity) player).startRidingWithoutTeleportRequest(vehicle);
            McHelper.adjustVehicle(player);
        }
        
        Helper.log(String.format(
            "%s :: (%s %s %s %s)->(%s %s %s %s)",
            player.getName().asString(),
            fromWorld.dimension.getType(),
            oldPos.getX(), oldPos.getY(), oldPos.getZ(),
            toWorld.dimension.getType(),
            (int) player.getX(), (int) player.getY(), (int) player.getZ()
        ));
        
        O_O.onPlayerTravelOnServer(
            player,
            fromWorld.dimension.getType(),
            toWorld.dimension.getType()
        );
        
        //this is used for the advancement of "we need to go deeper"
        //and the advancement of travelling for long distance through nether
        if (toWorld.dimension.getType() == DimensionType.THE_NETHER) {
            //this is used for
            ((IEServerPlayerEntity) player).setEnteredNetherPos(player.getPos());
        }
        ((IEServerPlayerEntity) player).updateDimensionTravelAdvancements(fromWorld);
        
        
        GlobalPortalStorage.onPlayerLoggedIn(player);
    }
    
    private void sendPositionConfirmMessage(ServerPlayerEntity player) {
        Packet packet = MyNetwork.createStcDimensionConfirm(
            player.dimension,
            player.getPos()
        );
        
        player.networkHandler.sendPacket(packet);
    }
    
    private void tick() {
        teleportingEntities = new HashSet<>();
        long tickTimeNow = McHelper.getServerGameTime();
        ArrayList<ServerPlayerEntity> copiedPlayerList =
            McHelper.getCopiedPlayerList();
        if (tickTimeNow % 10 == 7) {
            for (ServerPlayerEntity player : copiedPlayerList) {
                if (!player.notInAnyWorld) {
                    Long lastTeleportGameTime =
                        this.lastTeleportGameTime.getOrDefault(player, 0L);
                    if (tickTimeNow - lastTeleportGameTime > 60) {
                        sendPositionConfirmMessage(player);
                        
                        //for vanilla nether portal cooldown to work normally
                        player.onTeleportationDone();
                    }
                    else {
                        ((IEServerPlayNetworkHandler) player.networkHandler).cancelTeleportRequest();
                    }
                }
            }
        }
        copiedPlayerList.forEach(player -> {
            McHelper.getServerEntitiesNearbyWithoutLoadingChunk(
                player.world,
                player.getPos(),
                Entity.class,
                32
            ).filter(
                entity -> !(entity instanceof ServerPlayerEntity)
            ).forEach(entity -> {
                McHelper.getGlobalPortals(entity.world).stream()
                    .filter(
                        globalPortal -> globalPortal.shouldEntityTeleport(entity)
                    )
                    .findFirst()
                    .ifPresent(
                        globalPortal -> tryToTeleportRegularEntity(globalPortal, entity)
                    );
            });
        });
    }
    
    public boolean isTeleporting(ServerPlayerEntity entity) {
        return teleportingEntities.contains(entity);
    }
    
    private void teleportRegularEntity(Entity entity, Portal portal) {
        assert entity.dimension == portal.dimension;
        assert !(entity instanceof ServerPlayerEntity);
    
        long currGameTime = McHelper.getServerGameTime();
        Long lastTeleportGameTime = this.lastTeleportGameTime.getOrDefault(entity, 0L);
        if (currGameTime - lastTeleportGameTime < 2) {
            return;
        }
        this.lastTeleportGameTime.put(entity, currGameTime);
    
        if (entity.hasVehicle() || doesEntityClutterContainPlayer(entity)) {
            return;
        }
    
        Vec3d newEyePos = portal.transformPoint(McHelper.getEyePos(entity));
    
        if (portal.dimensionTo != entity.dimension) {
            changeEntityDimension(entity, portal.dimensionTo, newEyePos);
        }
<<<<<<< HEAD
    
        entity.updatePosition(
            newEyePos.x, newEyePos.y, newEyePos.z
=======
        
        McHelper.setEyePos(
            entity, newEyePos, newEyePos
>>>>>>> 6f7eeef8
        );
    
        entity.setVelocity(portal.transformLocalVec(entity.getVelocity()));
    
        portal.onEntityTeleportedOnServer(entity);
    }
    
    /**
     * {@link Entity#changeDimension(DimensionType)}
     */
    public void changeEntityDimension(
        Entity entity,
        DimensionType toDimension,
        Vec3d newEyePos
    ) {
        ServerWorld fromWorld = (ServerWorld) entity.world;
        ServerWorld toWorld = McHelper.getServer().getWorld(toDimension);
        entity.detach();
    
        O_O.segregateServerEntity(fromWorld, entity);
    
        McHelper.setEyePos(entity, newEyePos, newEyePos);
        McHelper.updateBoundingBox(entity);
    
        entity.world = toWorld;
        entity.dimension = toDimension;
        toWorld.onDimensionChanged(entity);
    }
    
    private boolean doesEntityClutterContainPlayer(Entity entity) {
        if (entity instanceof PlayerEntity) {
            return true;
        }
        List<Entity> passengerList = entity.getPassengerList();
        if (passengerList.isEmpty()) {
            return false;
        }
        return passengerList.stream().anyMatch(this::doesEntityClutterContainPlayer);
    }
    
    public boolean isJustTeleported(Entity entity, long valveTickTime) {
        long currGameTime = McHelper.getServerGameTime();
        Long lastTeleportGameTime = this.lastTeleportGameTime.getOrDefault(entity, 0L);
        return currGameTime - lastTeleportGameTime < valveTickTime;
    }
    
    public void acceptDubiousMovePacket(
        ServerPlayerEntity player,
        PlayerMoveC2SPacket packet,
        DimensionType dimension
    ) {
        double x = packet.getX(player.getX());
        double y = packet.getY(player.getY());
        double z = packet.getZ(player.getZ());
        Vec3d newPos = new Vec3d(x, y, z);
        if (canPlayerReachPos(player, dimension, newPos)) {
            recordLastPosition(player);
            teleportPlayer(player, dimension, newPos);
            Helper.log(String.format("accepted dubious move packet %s %s %s %s %s %s %s",
                player.dimension, x, y, z, player.getX(), player.getY(), player.getZ()
            ));
        }
        else {
            Helper.log(String.format("ignored dubious move packet %s %s %s %s %s %s %s",
                player.dimension, x, y, z, player.getX(), player.getY(), player.getZ()
            ));
        }
    }
}<|MERGE_RESOLUTION|>--- conflicted
+++ resolved
@@ -75,7 +75,7 @@
         UUID portalId
     ) {
         recordLastPosition(player);
-        
+    
         Portal portal = findPortal(dimensionBefore, portalId);
         lastTeleportGameTime.put(player, McHelper.getServerGameTime());
         
@@ -83,10 +83,10 @@
             if (isTeleporting(player)) {
                 Helper.err(player.toString() + "is teleporting frequently");
             }
-            
+    
             DimensionType dimensionTo = portal.dimensionTo;
             Vec3d newEyePos = portal.transformPoint(oldEyePos);
-        
+            
             teleportPlayer(player, dimensionTo, newEyePos);
             
             portal.onEntityTeleportedOnServer(player);
@@ -225,20 +225,20 @@
         Vec3d oldPos = player.getPos();
         
         teleportingEntities.add(player);
-    
+        
         O_O.segregateServerPlayer(fromWorld, player);
-    
+        
         McHelper.setEyePos(player, newEyePos, newEyePos);
         McHelper.updateBoundingBox(player);
-    
+        
         player.world = toWorld;
         player.dimension = toWorld.dimension.getType();
         toWorld.onPlayerChangeDimension(player);
-    
+        
         toWorld.checkChunk(player);
-    
+        
         player.interactionManager.setWorld(toWorld);
-    
+        
         if (vehicle != null) {
             Vec3d vehiclePos = new Vec3d(
                 newEyePos.x,
@@ -340,36 +340,30 @@
     private void teleportRegularEntity(Entity entity, Portal portal) {
         assert entity.dimension == portal.dimension;
         assert !(entity instanceof ServerPlayerEntity);
-    
+        
         long currGameTime = McHelper.getServerGameTime();
         Long lastTeleportGameTime = this.lastTeleportGameTime.getOrDefault(entity, 0L);
         if (currGameTime - lastTeleportGameTime < 2) {
             return;
         }
         this.lastTeleportGameTime.put(entity, currGameTime);
-    
+        
         if (entity.hasVehicle() || doesEntityClutterContainPlayer(entity)) {
             return;
         }
-    
+        
         Vec3d newEyePos = portal.transformPoint(McHelper.getEyePos(entity));
-    
+        
         if (portal.dimensionTo != entity.dimension) {
             changeEntityDimension(entity, portal.dimensionTo, newEyePos);
         }
-<<<<<<< HEAD
-    
+        
         entity.updatePosition(
             newEyePos.x, newEyePos.y, newEyePos.z
-=======
-        
-        McHelper.setEyePos(
-            entity, newEyePos, newEyePos
->>>>>>> 6f7eeef8
-        );
-    
+        );
+        
         entity.setVelocity(portal.transformLocalVec(entity.getVelocity()));
-    
+        
         portal.onEntityTeleportedOnServer(entity);
     }
     
@@ -384,12 +378,12 @@
         ServerWorld fromWorld = (ServerWorld) entity.world;
         ServerWorld toWorld = McHelper.getServer().getWorld(toDimension);
         entity.detach();
-    
+        
         O_O.segregateServerEntity(fromWorld, entity);
-    
+        
         McHelper.setEyePos(entity, newEyePos, newEyePos);
         McHelper.updateBoundingBox(entity);
-    
+        
         entity.world = toWorld;
         entity.dimension = toDimension;
         toWorld.onDimensionChanged(entity);
