package com.qouteall.immersive_portals.teleportation;

import com.qouteall.hiding_in_the_bushes.MyNetwork;
import com.qouteall.hiding_in_the_bushes.O_O;
import com.qouteall.immersive_portals.Helper;
import com.qouteall.immersive_portals.McHelper;
import com.qouteall.immersive_portals.ModMain;
import com.qouteall.immersive_portals.ducks.IEServerPlayNetworkHandler;
import com.qouteall.immersive_portals.ducks.IEServerPlayerEntity;
import com.qouteall.immersive_portals.portal.Portal;
import com.qouteall.immersive_portals.portal.global_portals.GlobalPortalStorage;
import net.minecraft.entity.Entity;
import net.minecraft.entity.player.PlayerEntity;
import net.minecraft.network.Packet;
import net.minecraft.network.packet.c2s.play.PlayerMoveC2SPacket;
import net.minecraft.server.network.ServerPlayerEntity;
import net.minecraft.server.world.ServerWorld;
<<<<<<< HEAD
=======
import net.minecraft.util.Pair;
import net.minecraft.util.math.BlockPos;
>>>>>>> 507fb560
import net.minecraft.util.math.Vec3d;
import net.minecraft.world.dimension.DimensionType;

import java.util.ArrayList;
import java.util.HashSet;
import java.util.List;
import java.util.Set;
import java.util.UUID;
import java.util.WeakHashMap;
import java.util.stream.Stream;

public class ServerTeleportationManager {
    private Set<ServerPlayerEntity> teleportingEntities = new HashSet<>();
    private WeakHashMap<Entity, Long> lastTeleportGameTime = new WeakHashMap<>();
    public boolean isFiringMyChangeDimensionEvent = false;
    public final WeakHashMap<ServerPlayerEntity, Pair<DimensionType, Vec3d>> lastPosition =
        new WeakHashMap<>();
    
    public ServerTeleportationManager() {
        ModMain.postServerTickSignal.connectWithWeakRef(this, ServerTeleportationManager::tick);
        Portal.serverPortalTickSignal.connectWithWeakRef(
            this, (this_, portal) ->
                getEntitiesToTeleport(portal).forEach(entity -> {
                    tryToTeleportRegularEntity(portal, entity);
                })
        );
    }
    
    public void tryToTeleportRegularEntity(Portal portal, Entity entity) {
        if (!(entity instanceof ServerPlayerEntity)) {
            if (entity.getVehicle() != null || doesEntityClutterContainPlayer(entity)) {
                return;
            }
            ModMain.serverTaskList.addTask(() -> {
                teleportRegularEntity(entity, portal);
                return true;
            });
        }
    }
    
    private static Stream<Entity> getEntitiesToTeleport(Portal portal) {
        return portal.world.getEntities(
            Entity.class,
            portal.getBoundingBox().expand(2),
            e -> true
        ).stream().filter(
            e -> !(e instanceof Portal)
        ).filter(
            portal::shouldEntityTeleport
        );
    }
    
    public void onPlayerTeleportedInClient(
        ServerPlayerEntity player,
        DimensionType dimensionBefore,
        Vec3d oldEyePos,
        UUID portalId
    ) {
<<<<<<< HEAD
        ServerWorld originalWorld = McHelper.getServer().getWorld(dimensionBefore);
        Entity portalEntity = originalWorld.getEntity(portalId);
        if (portalEntity == null) {
            portalEntity = GlobalPortalStorage.get(originalWorld).data
                .stream().filter(
                    p -> p.getUuid().equals(portalId)
                ).findFirst().orElse(null);
        }
        lastTeleportGameTime.put(player, McHelper.getServerGameTime());
        
        if (canPlayerTeleport(player, dimensionBefore, oldEyePos, portalEntity)) {
            if (isTeleporting(player)) {
                Helper.err(player.toString() + "is teleporting frequently");
            }
            
            Portal portal = (Portal) portalEntity;
            
=======
        recordLastPosition(player);
    
        Portal portal = findPortal(dimensionBefore, portalId);
        lastTeleportGameTime.put(player, McHelper.getServerGameTime());
        
        if (canPlayerTeleport(player, dimensionBefore, oldEyePos, portal)) {
            if (isTeleporting(player)) {
                Helper.err(player.toString() + "is teleporting frequently");
            }
    
>>>>>>> 507fb560
            DimensionType dimensionTo = portal.dimensionTo;
            Vec3d newEyePos = portal.transformPoint(oldEyePos);
            
            teleportPlayer(player, dimensionTo, newEyePos);
            
            portal.onEntityTeleportedOnServer(player);
        }
        else {
            Helper.err(String.format(
                "Player cannot teleport through portal %s %s %s %s",
                player.getName().asString(),
                player.dimension,
                player.getPos(),
                portal
            ));
        }
    }
    
    private Portal findPortal(DimensionType dimensionBefore, UUID portalId) {
        ServerWorld originalWorld = McHelper.getServer().getWorld(dimensionBefore);
        Entity portalEntity = originalWorld.getEntity(portalId);
        if (portalEntity == null) {
            portalEntity = GlobalPortalStorage.get(originalWorld).data
                .stream().filter(
                    p -> p.getUuid().equals(portalId)
                ).findFirst().orElse(null);
        }
        if (portalEntity == null) {
            return null;
        }
        if (portalEntity instanceof Portal) {
            return ((Portal) portalEntity);
        }
        return null;
    }
    
    public void recordLastPosition(ServerPlayerEntity player) {
        lastPosition.put(
            player,
            new Pair<>(player.dimension, player.getPos())
        );
    }
    
    private boolean canPlayerTeleport(
        ServerPlayerEntity player,
        DimensionType dimensionBefore,
        Vec3d posBefore,
        Entity portalEntity
    ) {
        if (player.getVehicle() != null) {
            return true;
        }
        return canPlayerReachPos(player, dimensionBefore, posBefore) &&
            portalEntity instanceof Portal &&
            ((Portal) portalEntity).getDistanceToPlane(posBefore) < 20;
    }
    
    public static boolean canPlayerReachPos(
        ServerPlayerEntity player,
        DimensionType dimension,
        Vec3d pos
    ) {
        Vec3d playerPos = player.getPos();
        if (player.dimension == dimension) {
            if (playerPos.squaredDistanceTo(pos) < 256) {
                return true;
            }
        }
        return McHelper.getServerPortalsNearby(player, 20)
            .filter(portal -> portal.dimensionTo == dimension)
            .map(portal -> portal.transformPointRough(playerPos))
            .anyMatch(mappedPos -> mappedPos.squaredDistanceTo(pos) < 256);
    }
    
    public void teleportPlayer(
        ServerPlayerEntity player,
        DimensionType dimensionTo,
        Vec3d newEyePos
    ) {
        ServerWorld fromWorld = (ServerWorld) player.world;
        ServerWorld toWorld = McHelper.getServer().getWorld(dimensionTo);
        
        if (player.dimension == dimensionTo) {
            McHelper.setEyePos(player, newEyePos, newEyePos);
            McHelper.updateBoundingBox(player);
        }
        else {
            changePlayerDimension(player, fromWorld, toWorld, newEyePos);
            ((IEServerPlayNetworkHandler) player.networkHandler).cancelTeleportRequest();
        }
        
        McHelper.adjustVehicle(player);
        player.networkHandler.syncWithPlayerPosition();
    }
    
    public void invokeTpmeCommand(
        ServerPlayerEntity player,
        DimensionType dimensionTo,
        Vec3d newPos
    ) {
        ServerWorld fromWorld = (ServerWorld) player.world;
        ServerWorld toWorld = McHelper.getServer().getWorld(dimensionTo);
        
        if (player.dimension == dimensionTo) {
            player.updatePosition(newPos.x, newPos.y, newPos.z);
        }
        else {
            changePlayerDimension(player, fromWorld, toWorld, newPos);
            sendPositionConfirmMessage(player);
        }
        
        player.networkHandler.requestTeleport(
            newPos.x,
            newPos.y,
            newPos.z,
            player.yaw,
            player.pitch
        );
        player.networkHandler.syncWithPlayerPosition();
        ((IEServerPlayNetworkHandler) player.networkHandler).cancelTeleportRequest();
        
    }
    
    /**
     * {@link ServerPlayerEntity#changeDimension(DimensionType)}
     */
    private void changePlayerDimension(
        ServerPlayerEntity player,
        ServerWorld fromWorld,
        ServerWorld toWorld,
        Vec3d newEyePos
    ) {
        Entity vehicle = player.getVehicle();
        if (vehicle != null) {
            ((IEServerPlayerEntity) player).stopRidingWithoutTeleportRequest();
        }
        
<<<<<<< HEAD
        Vec3d oldPos = player.getPos();
=======
        BlockPos oldPos = player.getBlockPos();
>>>>>>> 507fb560
        
        teleportingEntities.add(player);
        
        O_O.segregateServerPlayer(fromWorld, player);
        
        McHelper.setEyePos(player, newEyePos, newEyePos);
        McHelper.updateBoundingBox(player);
        
        player.world = toWorld;
        player.dimension = toWorld.dimension.getType();
        toWorld.onPlayerChangeDimension(player);
        
        toWorld.checkChunk(player);
        
        player.interactionManager.setWorld(toWorld);
        
        if (vehicle != null) {
            Vec3d vehiclePos = new Vec3d(
                newEyePos.x,
                McHelper.getVehicleY(vehicle, player),
                newEyePos.z
            );
            changeEntityDimension(
                vehicle,
                toWorld.dimension.getType(),
                vehiclePos.add(0, vehicle.getStandingEyeHeight(), 0)
            );
            ((IEServerPlayerEntity) player).startRidingWithoutTeleportRequest(vehicle);
            McHelper.adjustVehicle(player);
        }
        
        Helper.log(String.format(
            "%s :: (%s %s %s %s)->(%s %s %s %s)",
            player.getName().asString(),
            fromWorld.dimension.getType(),
            oldPos.getX(), oldPos.getY(), oldPos.getZ(),
            toWorld.dimension.getType(),
            (int) player.getX(), (int) player.getY(), (int) player.getZ()
        ));
        
        O_O.onPlayerTravelOnServer(
            player,
            fromWorld.dimension.getType(),
            toWorld.dimension.getType()
        );
        
        //this is used for the advancement of "we need to go deeper"
        //and the advancement of travelling for long distance through nether
        if (toWorld.dimension.getType() == DimensionType.THE_NETHER) {
            //this is used for
            ((IEServerPlayerEntity) player).setEnteredNetherPos(player.getPos());
        }
        ((IEServerPlayerEntity) player).updateDimensionTravelAdvancements(fromWorld);
        
        
        GlobalPortalStorage.onPlayerLoggedIn(player);
    }
    
    private void sendPositionConfirmMessage(ServerPlayerEntity player) {
        Packet packet = MyNetwork.createStcDimensionConfirm(
            player.dimension,
            player.getPos()
        );
        
        player.networkHandler.sendPacket(packet);
    }
    
    private void tick() {
        teleportingEntities = new HashSet<>();
        long tickTimeNow = McHelper.getServerGameTime();
        ArrayList<ServerPlayerEntity> copiedPlayerList =
            McHelper.getCopiedPlayerList();
        if (tickTimeNow % 10 == 7) {
            for (ServerPlayerEntity player : copiedPlayerList) {
                if (!player.notInAnyWorld) {
                    Long lastTeleportGameTime =
                        this.lastTeleportGameTime.getOrDefault(player, 0L);
                    if (tickTimeNow - lastTeleportGameTime > 60) {
                        sendPositionConfirmMessage(player);
                        
                        //for vanilla nether portal cooldown to work normally
                        player.onTeleportationDone();
                    }
                    else {
                        ((IEServerPlayNetworkHandler) player.networkHandler).cancelTeleportRequest();
                    }
                }
            }
        }
        copiedPlayerList.forEach(player -> {
            McHelper.getEntitiesNearby(
                player,
                Entity.class,
                32
            ).filter(
                entity -> !(entity instanceof ServerPlayerEntity)
            ).forEach(entity -> {
                McHelper.getGlobalPortals(entity.world).stream()
                    .filter(
                        globalPortal -> globalPortal.shouldEntityTeleport(entity)
                    )
                    .findFirst()
                    .ifPresent(
                        globalPortal -> tryToTeleportRegularEntity(globalPortal, entity)
                    );
            });
        });
    }
    
    public boolean isTeleporting(ServerPlayerEntity entity) {
        return teleportingEntities.contains(entity);
    }
    
    private void teleportRegularEntity(Entity entity, Portal portal) {
        assert entity.dimension == portal.dimension;
        assert !(entity instanceof ServerPlayerEntity);
        
        long currGameTime = McHelper.getServerGameTime();
        Long lastTeleportGameTime = this.lastTeleportGameTime.getOrDefault(entity, 0L);
        if (currGameTime - lastTeleportGameTime < 2) {
            return;
        }
        this.lastTeleportGameTime.put(entity, currGameTime);
        
        if (entity.hasVehicle() || doesEntityClutterContainPlayer(entity)) {
            return;
        }
        
        Vec3d newEyePos = portal.transformPoint(McHelper.getEyePos(entity));
        
        if (portal.dimensionTo != entity.dimension) {
            changeEntityDimension(entity, portal.dimensionTo, newEyePos);
        }
        
        entity.updatePosition(
            newEyePos.x, newEyePos.y, newEyePos.z
        );
        
        entity.setVelocity(portal.transformLocalVec(entity.getVelocity()));
        
        portal.onEntityTeleportedOnServer(entity);
    }
    
    /**
     * {@link Entity#changeDimension(DimensionType)}
     */
    public void changeEntityDimension(
        Entity entity,
        DimensionType toDimension,
        Vec3d newEyePos
    ) {
        ServerWorld fromWorld = (ServerWorld) entity.world;
        ServerWorld toWorld = McHelper.getServer().getWorld(toDimension);
        entity.detach();
        
        O_O.segregateServerEntity(fromWorld, entity);
        
        McHelper.setEyePos(entity, newEyePos, newEyePos);
        McHelper.updateBoundingBox(entity);
        
        entity.world = toWorld;
        entity.dimension = toDimension;
        toWorld.onDimensionChanged(entity);
    }
    
    private boolean doesEntityClutterContainPlayer(Entity entity) {
        if (entity instanceof PlayerEntity) {
            return true;
        }
        List<Entity> passengerList = entity.getPassengerList();
        if (passengerList.isEmpty()) {
            return false;
        }
        return passengerList.stream().anyMatch(this::doesEntityClutterContainPlayer);
    }
    
    public boolean isJustTeleported(Entity entity, long valveTickTime) {
        long currGameTime = McHelper.getServerGameTime();
        Long lastTeleportGameTime = this.lastTeleportGameTime.getOrDefault(entity, 0L);
        return currGameTime - lastTeleportGameTime < valveTickTime;
    }
    
    public void acceptDubiousMovePacket(
        ServerPlayerEntity player,
        PlayerMoveC2SPacket packet,
        DimensionType dimension
    ) {
        double x = packet.getX(player.getX());
        double y = packet.getY(player.getY());
        double z = packet.getZ(player.getZ());
        Vec3d newPos = new Vec3d(x, y, z);
        if (canPlayerReachPos(player, dimension, newPos)) {
            recordLastPosition(player);
            teleportPlayer(player, dimension, newPos);
            Helper.log(String.format("accepted dubious move packet %s %s %s %s %s %s %s",
                player.dimension, x, y, z, player.getX(), player.getY(), player.getZ()
            ));
        }
        else {
            Helper.log(String.format("ignored dubious move packet %s %s %s %s %s %s %s",
                player.dimension, x, y, z, player.getX(), player.getY(), player.getZ()
            ));
        }
    }
}<|MERGE_RESOLUTION|>--- conflicted
+++ resolved
@@ -15,11 +15,8 @@
 import net.minecraft.network.packet.c2s.play.PlayerMoveC2SPacket;
 import net.minecraft.server.network.ServerPlayerEntity;
 import net.minecraft.server.world.ServerWorld;
-<<<<<<< HEAD
-=======
 import net.minecraft.util.Pair;
 import net.minecraft.util.math.BlockPos;
->>>>>>> 507fb560
 import net.minecraft.util.math.Vec3d;
 import net.minecraft.world.dimension.DimensionType;
 
@@ -78,25 +75,6 @@
         Vec3d oldEyePos,
         UUID portalId
     ) {
-<<<<<<< HEAD
-        ServerWorld originalWorld = McHelper.getServer().getWorld(dimensionBefore);
-        Entity portalEntity = originalWorld.getEntity(portalId);
-        if (portalEntity == null) {
-            portalEntity = GlobalPortalStorage.get(originalWorld).data
-                .stream().filter(
-                    p -> p.getUuid().equals(portalId)
-                ).findFirst().orElse(null);
-        }
-        lastTeleportGameTime.put(player, McHelper.getServerGameTime());
-        
-        if (canPlayerTeleport(player, dimensionBefore, oldEyePos, portalEntity)) {
-            if (isTeleporting(player)) {
-                Helper.err(player.toString() + "is teleporting frequently");
-            }
-            
-            Portal portal = (Portal) portalEntity;
-            
-=======
         recordLastPosition(player);
     
         Portal portal = findPortal(dimensionBefore, portalId);
@@ -107,10 +85,9 @@
                 Helper.err(player.toString() + "is teleporting frequently");
             }
     
->>>>>>> 507fb560
             DimensionType dimensionTo = portal.dimensionTo;
             Vec3d newEyePos = portal.transformPoint(oldEyePos);
-            
+        
             teleportPlayer(player, dimensionTo, newEyePos);
             
             portal.onEntityTeleportedOnServer(player);
@@ -245,27 +222,26 @@
             ((IEServerPlayerEntity) player).stopRidingWithoutTeleportRequest();
         }
         
-<<<<<<< HEAD
+        BlockPos oldPos = player.getBlockPos();
+        
+        
         Vec3d oldPos = player.getPos();
-=======
-        BlockPos oldPos = player.getBlockPos();
->>>>>>> 507fb560
         
         teleportingEntities.add(player);
-        
+    
         O_O.segregateServerPlayer(fromWorld, player);
-        
+    
         McHelper.setEyePos(player, newEyePos, newEyePos);
         McHelper.updateBoundingBox(player);
-        
+    
         player.world = toWorld;
         player.dimension = toWorld.dimension.getType();
         toWorld.onPlayerChangeDimension(player);
-        
+    
         toWorld.checkChunk(player);
-        
+    
         player.interactionManager.setWorld(toWorld);
-        
+    
         if (vehicle != null) {
             Vec3d vehiclePos = new Vec3d(
                 newEyePos.x,
@@ -366,30 +342,30 @@
     private void teleportRegularEntity(Entity entity, Portal portal) {
         assert entity.dimension == portal.dimension;
         assert !(entity instanceof ServerPlayerEntity);
-        
+    
         long currGameTime = McHelper.getServerGameTime();
         Long lastTeleportGameTime = this.lastTeleportGameTime.getOrDefault(entity, 0L);
         if (currGameTime - lastTeleportGameTime < 2) {
             return;
         }
         this.lastTeleportGameTime.put(entity, currGameTime);
-        
+    
         if (entity.hasVehicle() || doesEntityClutterContainPlayer(entity)) {
             return;
         }
-        
+    
         Vec3d newEyePos = portal.transformPoint(McHelper.getEyePos(entity));
-        
+    
         if (portal.dimensionTo != entity.dimension) {
             changeEntityDimension(entity, portal.dimensionTo, newEyePos);
         }
-        
+    
         entity.updatePosition(
             newEyePos.x, newEyePos.y, newEyePos.z
         );
-        
+    
         entity.setVelocity(portal.transformLocalVec(entity.getVelocity()));
-        
+    
         portal.onEntityTeleportedOnServer(entity);
     }
     
@@ -404,12 +380,12 @@
         ServerWorld fromWorld = (ServerWorld) entity.world;
         ServerWorld toWorld = McHelper.getServer().getWorld(toDimension);
         entity.detach();
-        
+    
         O_O.segregateServerEntity(fromWorld, entity);
-        
+    
         McHelper.setEyePos(entity, newEyePos, newEyePos);
         McHelper.updateBoundingBox(entity);
-        
+    
         entity.world = toWorld;
         entity.dimension = toDimension;
         toWorld.onDimensionChanged(entity);
