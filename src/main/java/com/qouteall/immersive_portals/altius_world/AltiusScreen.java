package com.qouteall.immersive_portals.altius_world;

import com.qouteall.hiding_in_the_bushes.O_O;
import com.qouteall.immersive_portals.CHelper;
import com.qouteall.immersive_portals.ModMain;
import net.minecraft.client.MinecraftClient;
import net.minecraft.client.gui.screen.Screen;
import net.minecraft.client.gui.widget.ButtonWidget;
import net.minecraft.client.resource.language.I18n;
import net.minecraft.text.TranslatableText;
import net.minecraft.world.dimension.DimensionType;

import java.util.function.Consumer;
import java.util.stream.Collectors;

public class AltiusScreen extends Screen {
    Screen parent;
    private ButtonWidget backButton;
    private ButtonWidget toggleButton;
    private ButtonWidget addDimensionButton;
    private ButtonWidget removeDimensionButton;
    
    private int titleY;
    
    public boolean isEnabled = false;
    private DimListWidget dimListWidget;
    
    public AltiusScreen(Screen parent) {
        super(new TranslatableText("imm_ptl.altius_screen"));
        this.parent = parent;
        
        toggleButton = new ButtonWidget(
            0, 0, 150, 20,
            I18n.translate("imm_ptl.toggle_altius"),
            (buttonWidget) -> {
                setEnabled(!isEnabled);
            }
        );
        
        backButton = new ButtonWidget(
            0, 0, 72, 20,
            I18n.translate("imm_ptl.back_to_create_world"),
            (buttonWidget) -> {
                MinecraftClient.getInstance().openScreen(parent);
            }
        );
        addDimensionButton = new ButtonWidget(
            0, 0, 72, 20,
            I18n.translate("imm_ptl.add_dimension"),
            (buttonWidget) -> {
                onAddDimension();
            }
        );
        removeDimensionButton = new ButtonWidget(
            0, 0, 72, 20,
            I18n.translate("imm_ptl.remove_dimension"),
            (buttonWidget) -> {
                onRemoveDimension();
            }
        );
        
        dimListWidget = new DimListWidget(
            width,
            height,
            100,
            200,
            15,
            this
        );
    
        O_O.registerDimensionsForge();
        
        Consumer<DimTermWidget> callback = getElementSelectCallback();
        dimListWidget.terms.add(
            new DimTermWidget(ModMain.alternate2, dimListWidget, callback)
        );
        dimListWidget.terms.add(
            new DimTermWidget(DimensionType.OVERWORLD, dimListWidget, callback)
        );
        dimListWidget.terms.add(
            new DimTermWidget(DimensionType.THE_NETHER, dimListWidget, callback)
        );
    }
    
<<<<<<< HEAD
    //nullable
=======
>>>>>>> 3c37743b
    public AltiusInfo getAltiusInfo() {
        if (isEnabled) {
            return new AltiusInfo(
                dimListWidget.terms.stream().map(
                    w -> w.dimension
                ).collect(Collectors.toList())
            );
        }
        else {
            return null;
        }
    }
    
    @Override
    protected void init() {
        
        addButton(toggleButton);
        addButton(backButton);
        addButton(addDimensionButton);
        addButton(removeDimensionButton);
        
        setEnabled(isEnabled);
        
        children.add(dimListWidget);
        
        dimListWidget.update();
        
        CHelper.layout(
            0, height,
            CHelper.LayoutElement.blankSpace(15),
            new CHelper.LayoutElement(true, 20, (from, to) -> {
                titleY = (from + to) / 2;
            }),
            CHelper.LayoutElement.blankSpace(10),
            new CHelper.LayoutElement(true, 20, (a, b) -> {
                toggleButton.x = 20;
                toggleButton.y = a;
            }),
            CHelper.LayoutElement.blankSpace(10),
            new CHelper.LayoutElement(false, 1, (from, to) -> {
                dimListWidget.updateSize(
                    width, height,
                    from, to
                );
            }),
            CHelper.LayoutElement.blankSpace(15),
            new CHelper.LayoutElement(true, 20, (from, to) -> {
                backButton.y = from;
                addDimensionButton.y = from;
                removeDimensionButton.y = from;
                CHelper.layout(
                    0, width,
                    CHelper.LayoutElement.blankSpace(20),
                    CHelper.LayoutElement.layoutX(backButton, 1),
                    CHelper.LayoutElement.blankSpace(10),
                    CHelper.LayoutElement.layoutX(addDimensionButton, 1),
                    CHelper.LayoutElement.blankSpace(10),
                    CHelper.LayoutElement.layoutX(removeDimensionButton, 1),
                    CHelper.LayoutElement.blankSpace(20)
                );
            }),
            CHelper.LayoutElement.blankSpace(15)
        );
    }
    
    private Consumer<DimTermWidget> getElementSelectCallback() {
        return w -> dimListWidget.setSelected(w);
    }
    
    @Override
    public void render(int mouseX, int mouseY, float delta) {
        this.renderBackground();
        
        
        if (isEnabled) {
            dimListWidget.render(mouseX, mouseY, delta);
        }
        
        super.render(mouseX, mouseY, delta);
        
        this.drawCenteredString(
            this.textRenderer, this.title.asFormattedString(), this.width / 2, 20, -1
        );
        
        
    }
    
    private void setEnabled(boolean cond) {
        isEnabled = cond;
        if (isEnabled) {
            toggleButton.setMessage(I18n.translate("imm_ptl.altius_toggle_true"));
            
        }
        else {
            toggleButton.setMessage(I18n.translate("imm_ptl.altius_toggle_false"));
        }
        addDimensionButton.visible = isEnabled;
        removeDimensionButton.visible = isEnabled;
    }
    
    private void onAddDimension() {
        DimTermWidget selected = dimListWidget.getSelected();
        if (selected == null) {
            return;
        }
        
        int position = dimListWidget.terms.indexOf(selected);
        
        if (position < 0 || position > dimListWidget.terms.size()) {
            position = -1;
        }
        
        int insertingPosition = position + 1;
        
        MinecraftClient.getInstance().openScreen(
            new SelectDimensionScreen(
                this,
                dimensionType -> {
                    dimListWidget.terms.add(
                        insertingPosition,
                        new DimTermWidget(
                            dimensionType,
                            dimListWidget,
                            getElementSelectCallback()
                        )
                    );
                    removeDuplicate(insertingPosition);
                    dimListWidget.update();
                }
            )
        );
    }
    
    private void onRemoveDimension() {
        DimTermWidget selected = dimListWidget.getSelected();
        if (selected == null) {
            return;
        }
        
        int position = dimListWidget.terms.indexOf(selected);
        
        if (position == -1) {
            return;
        }
        
        dimListWidget.terms.remove(position);
        dimListWidget.update();
    }
    
    private void removeDuplicate(int insertedIndex) {
        DimensionType inserted = dimListWidget.terms.get(insertedIndex).dimension;
        for (int i = dimListWidget.terms.size() - 1; i >= 0; i--) {
            if (dimListWidget.terms.get(i).dimension == inserted) {
                if (i != insertedIndex) {
                    dimListWidget.terms.remove(i);
                }
            }
        }
    }
}<|MERGE_RESOLUTION|>--- conflicted
+++ resolved
@@ -1,6 +1,5 @@
 package com.qouteall.immersive_portals.altius_world;
 
-import com.qouteall.hiding_in_the_bushes.O_O;
 import com.qouteall.immersive_portals.CHelper;
 import com.qouteall.immersive_portals.ModMain;
 import net.minecraft.client.MinecraftClient;
@@ -82,10 +81,7 @@
         );
     }
     
-<<<<<<< HEAD
     //nullable
-=======
->>>>>>> 3c37743b
     public AltiusInfo getAltiusInfo() {
         if (isEnabled) {
             return new AltiusInfo(
@@ -167,7 +163,7 @@
         super.render(mouseX, mouseY, delta);
         
         this.drawCenteredString(
-            this.textRenderer, this.title.asFormattedString(), this.width / 2, 20, -1
+            this.font, this.title.asFormattedString(), this.width / 2, 20, -1
         );
         
         
@@ -177,7 +173,6 @@
         isEnabled = cond;
         if (isEnabled) {
             toggleButton.setMessage(I18n.translate("imm_ptl.altius_toggle_true"));
-            
         }
         else {
             toggleButton.setMessage(I18n.translate("imm_ptl.altius_toggle_false"));
