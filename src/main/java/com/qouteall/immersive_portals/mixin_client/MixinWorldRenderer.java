--- conflicted
+++ resolved
@@ -35,11 +35,8 @@
 import net.minecraft.client.util.math.MatrixStack;
 import net.minecraft.client.world.ClientWorld;
 import net.minecraft.entity.Entity;
-<<<<<<< HEAD
 import net.minecraft.util.math.Matrix4f;
-=======
 import net.minecraft.util.math.Vec3d;
->>>>>>> 61565fec
 import net.minecraft.world.World;
 import net.minecraft.world.dimension.DimensionType;
 import org.lwjgl.opengl.GL11;
@@ -361,13 +358,8 @@
             target = "Lnet/minecraft/client/MinecraftClient;method_27022(Lnet/minecraft/entity/Entity;)Z"
         )
     )
-<<<<<<< HEAD
     private boolean redirectGlowing(MinecraftClient client, Entity entity) {
         if (CGlobal.renderer.isRendering()) {
-=======
-    private boolean redirectGlowing(Entity entity) {
-        if (PortalRendering.isRendering()) {
->>>>>>> 61565fec
             return false;
         }
         return client.method_27022(entity);
