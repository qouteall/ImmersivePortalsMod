package com.qouteall.immersive_portals.mixin_client;

import com.qouteall.immersive_portals.CGlobal;
import com.qouteall.immersive_portals.ModMain;
import com.qouteall.immersive_portals.ModMainClient;
import com.qouteall.immersive_portals.ducks.IEGameRenderer;
import com.qouteall.immersive_portals.render.MyRenderHelper;
import net.minecraft.client.MinecraftClient;
import net.minecraft.client.render.Camera;
import net.minecraft.client.render.GameRenderer;
import net.minecraft.client.render.LightmapTextureManager;
import net.minecraft.client.util.math.MatrixStack;
import net.minecraft.util.math.Matrix4f;
import org.spongepowered.asm.mixin.Final;
import org.spongepowered.asm.mixin.Mixin;
import org.spongepowered.asm.mixin.Mutable;
import org.spongepowered.asm.mixin.Shadow;
import org.spongepowered.asm.mixin.injection.At;
import org.spongepowered.asm.mixin.injection.Inject;
import org.spongepowered.asm.mixin.injection.Redirect;
import org.spongepowered.asm.mixin.injection.callback.CallbackInfo;

@Mixin(GameRenderer.class)
public abstract class MixinGameRenderer implements IEGameRenderer {
    @Shadow
    @Final
    @Mutable
    private LightmapTextureManager lightmapTextureManager;
    @Shadow
    private boolean renderHand;
    @Shadow
    @Final
    @Mutable
    private Camera camera;
    
    @Shadow
    @Final
    private MinecraftClient client;
    
    @Shadow
    private int ticks;
    
    @Shadow
    private boolean renderingPanorama;
    
    @Shadow
    public abstract void method_22709(Matrix4f matrix4f);
    
    @Inject(method = "render", at = @At("HEAD"))
    private void onFarBeforeRendering(
        float partialTicks,
        long nanoTime,
        boolean renderWorldIn,
        CallbackInfo ci
    ) {
        MyRenderHelper.updatePreRenderInfo(partialTicks);
        ModMain.preRenderSignal.emit();
        if (CGlobal.earlyClientLightUpdate) {
            MyRenderHelper.earlyUpdateLight();
        }
    }
    
    //before rendering world (not triggered when rendering portal)
    @Inject(
        method = "render",
        at = @At(
            value = "INVOKE",
            target = "Lnet/minecraft/client/render/GameRenderer;renderWorld(FJLnet/minecraft/client/util/math/MatrixStack;)V"
        )
    )
    private void onBeforeRenderingCenter(
        float float_1,
        long long_1,
        boolean boolean_1,
        CallbackInfo ci
    ) {
        ModMainClient.switchToCorrectRenderer();
        
        CGlobal.renderer.prepareRendering();
    }
    
    //after rendering world (not triggered when rendering portal)
    @Inject(
        method = "render",
        at = @At(
            value = "INVOKE",
            target = "Lnet/minecraft/client/render/GameRenderer;renderWorld(FJLnet/minecraft/client/util/math/MatrixStack;)V",
            shift = At.Shift.AFTER
        )
    )
    private void onAfterRenderingCenter(
        float float_1,
        long long_1,
        boolean boolean_1,
        CallbackInfo ci
    ) {
        CGlobal.renderer.finishRendering();
        
        MyRenderHelper.onTotalRenderEnd();
    }
    
    @Inject(method = "renderWorld", at = @At("TAIL"))
    private void onRenderCenterEnded(
        float float_1,
        long long_1,
        MatrixStack matrixStack_1,
        CallbackInfo ci
    ) {
        CGlobal.renderer.onRenderCenterEnded(matrixStack_1);
    }
    
    //resize all world renderers when resizing window
    @Inject(method = "onResized", at = @At("RETURN"))
    private void onOnResized(int int_1, int int_2, CallbackInfo ci) {
        if (CGlobal.clientWorldLoader != null) {
            CGlobal.clientWorldLoader.worldRendererMap.values().stream()
                .filter(
                    worldRenderer -> worldRenderer != client.worldRenderer
                )
                .forEach(
                    worldRenderer -> worldRenderer.onResized(int_1, int_2)
                );
        }
    }
    
    //View bobbing will make the camera pos offset to actuall camera pos
    //Teleportation is based on camera pos. If the teleportation is incorrect
    //then rendering will have problem
    //So smoothly disable view bobbing when player is near a portal
    @Redirect(
        method = "bobView",
        at = @At(
            value = "INVOKE",
            target = "Lnet/minecraft/client/util/math/MatrixStack;translate(DDD)V"
        )
    )
    private void redirectBobViewTranslate(MatrixStack matrixStack, double x, double y, double z) {
        double viewBobFactor = MyRenderHelper.viewBobFactor;
        matrixStack.translate(x * viewBobFactor, y * viewBobFactor, z * viewBobFactor);
    }
    
    @Redirect(
        method = "renderWorld",
        at = @At(
            value = "INVOKE",
            target = "Lnet/minecraft/client/render/GameRenderer;method_22709(Lnet/minecraft/client/util/math/Matrix4f;)V"
        )
    )
    private void redirectLoadProjectionMatrix(GameRenderer gameRenderer, Matrix4f matrix4f) {
        if (CGlobal.renderer.isRendering()) {
            //load recorded projection matrix
            method_22709(MyRenderHelper.projectionMatrix);
        }
        else {
            //load projection matrix normally
            method_22709(matrix4f);
            
            //record projection matrix
            if (MyRenderHelper.projectionMatrix == null) {
                MyRenderHelper.projectionMatrix = matrix4f;
            }
        }
    }
    
    @Inject(
<<<<<<< HEAD
        method = "loadProjectionMatrix",
        at = @At("HEAD")
=======
        method = "renderWorld",
        at = @At(
            value = "INVOKE",
            target = "Lnet/minecraft/client/render/Camera;update(Lnet/minecraft/world/BlockView;Lnet/minecraft/entity/Entity;ZZF)V",
            shift = At.Shift.AFTER
        )
>>>>>>> e6622125
    )
    private void onCameraUpdated(
        float tickDelta,
        long limitTime,
        MatrixStack matrix,
        CallbackInfo ci
    ) {
        if (CGlobal.renderer.isRendering()) {
            MyRenderHelper.adjustCameraPos();
        }
    }
    
    @Override
    public void setLightmapTextureManager(LightmapTextureManager manager) {
        lightmapTextureManager = manager;
    }
    
    @Override
    public boolean getDoRenderHand() {
        return renderHand;
    }
    
    @Override
    public void setDoRenderHand(boolean e) {
        renderHand = e;
    }
    
    @Override
    public void setCamera(Camera camera_) {
        camera = camera_;
    }
    
    @Override
    public void setIsRenderingPanorama(boolean cond) {
        renderingPanorama = cond;
    }
}<|MERGE_RESOLUTION|>--- conflicted
+++ resolved
@@ -3,12 +3,14 @@
 import com.qouteall.immersive_portals.CGlobal;
 import com.qouteall.immersive_portals.ModMain;
 import com.qouteall.immersive_portals.ModMainClient;
+import com.qouteall.immersive_portals.block_manipulation.BlockManipulationClient;
 import com.qouteall.immersive_portals.ducks.IEGameRenderer;
 import com.qouteall.immersive_portals.render.MyRenderHelper;
 import net.minecraft.client.MinecraftClient;
 import net.minecraft.client.render.Camera;
 import net.minecraft.client.render.GameRenderer;
 import net.minecraft.client.render.LightmapTextureManager;
+import net.minecraft.client.util.math.Matrix4f;
 import net.minecraft.client.util.math.MatrixStack;
 import net.minecraft.util.math.Matrix4f;
 import org.spongepowered.asm.mixin.Final;
@@ -43,9 +45,6 @@
     @Shadow
     private boolean renderingPanorama;
     
-    @Shadow
-    public abstract void method_22709(Matrix4f matrix4f);
-    
     @Inject(method = "render", at = @At("HEAD"))
     private void onFarBeforeRendering(
         float partialTicks,
@@ -75,7 +74,7 @@
         CallbackInfo ci
     ) {
         ModMainClient.switchToCorrectRenderer();
-        
+    
         CGlobal.renderer.prepareRendering();
     }
     
@@ -95,7 +94,7 @@
         CallbackInfo ci
     ) {
         CGlobal.renderer.finishRendering();
-        
+    
         MyRenderHelper.onTotalRenderEnd();
     }
     
@@ -163,17 +162,12 @@
     }
     
     @Inject(
-<<<<<<< HEAD
-        method = "loadProjectionMatrix",
-        at = @At("HEAD")
-=======
         method = "renderWorld",
         at = @At(
             value = "INVOKE",
             target = "Lnet/minecraft/client/render/Camera;update(Lnet/minecraft/world/BlockView;Lnet/minecraft/entity/Entity;ZZF)V",
             shift = At.Shift.AFTER
         )
->>>>>>> e6622125
     )
     private void onCameraUpdated(
         float tickDelta,
