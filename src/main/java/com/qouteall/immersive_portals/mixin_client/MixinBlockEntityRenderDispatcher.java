package com.qouteall.immersive_portals.mixin_client;

import com.qouteall.immersive_portals.OFInterface;
import com.qouteall.immersive_portals.portal.Portal;
import com.qouteall.immersive_portals.render.context_management.PortalRendering;
import net.minecraft.block.entity.BlockEntity;
import net.minecraft.client.render.VertexConsumerProvider;
import net.minecraft.client.render.block.entity.BlockEntityRenderDispatcher;
import net.minecraft.client.util.math.MatrixStack;
import net.minecraft.util.math.Vec3d;
import org.spongepowered.asm.mixin.Mixin;
import org.spongepowered.asm.mixin.injection.At;
import org.spongepowered.asm.mixin.injection.Inject;
import org.spongepowered.asm.mixin.injection.callback.CallbackInfo;

@Mixin(BlockEntityRenderDispatcher.class)
public class MixinBlockEntityRenderDispatcher {
    @Inject(
        method = "Lnet/minecraft/client/render/block/entity/BlockEntityRenderDispatcher;render(Lnet/minecraft/block/entity/BlockEntity;FLnet/minecraft/client/util/math/MatrixStack;Lnet/minecraft/client/render/VertexConsumerProvider;)V",
        at = @At("HEAD"),
        cancellable = true
    )
    private <E extends BlockEntity> void onRenderTileEntity(
        E blockEntity,
        float tickDelta,
        MatrixStack matrix,
        VertexConsumerProvider vertexConsumerProvider,
        CallbackInfo ci
    ) {
        if (OFInterface.isShadowPass.getAsBoolean()) {
            return;
        }
<<<<<<< HEAD
        if (CGlobal.renderer.isRendering()) {
            Portal renderingPortal = CGlobal.renderer.getRenderingPortal();
            boolean canRender = renderingPortal.canRenderEntityInsideMe(
                 Vec3d.ofCenter(blockEntity.getPos()),
=======
        if (PortalRendering.isRendering()) {
            Portal renderingPortal = PortalRendering.getRenderingPortal();
            boolean canRender = renderingPortal.isInside(
                new Vec3d(blockEntity.getPos()),
>>>>>>> 61565fec
                -0.1
            );
            if (!canRender) {
                ci.cancel();
            }
        }
    }
}<|MERGE_RESOLUTION|>--- conflicted
+++ resolved
@@ -1,5 +1,6 @@
 package com.qouteall.immersive_portals.mixin_client;
 
+import com.qouteall.immersive_portals.CGlobal;
 import com.qouteall.immersive_portals.OFInterface;
 import com.qouteall.immersive_portals.portal.Portal;
 import com.qouteall.immersive_portals.render.context_management.PortalRendering;
@@ -30,17 +31,10 @@
         if (OFInterface.isShadowPass.getAsBoolean()) {
             return;
         }
-<<<<<<< HEAD
-        if (CGlobal.renderer.isRendering()) {
-            Portal renderingPortal = CGlobal.renderer.getRenderingPortal();
-            boolean canRender = renderingPortal.canRenderEntityInsideMe(
-                 Vec3d.ofCenter(blockEntity.getPos()),
-=======
         if (PortalRendering.isRendering()) {
             Portal renderingPortal = PortalRendering.getRenderingPortal();
             boolean canRender = renderingPortal.isInside(
-                new Vec3d(blockEntity.getPos()),
->>>>>>> 61565fec
+                Vec3d.ofCenter(blockEntity.getPos()),
                 -0.1
             );
             if (!canRender) {
