package com.qouteall.immersive_portals.mixin_client;

import com.qouteall.immersive_portals.CGlobal;
import com.qouteall.immersive_portals.OFInterface;
import com.qouteall.immersive_portals.portal.Portal;
import net.minecraft.block.entity.BlockEntity;
import net.minecraft.client.render.VertexConsumerProvider;
import net.minecraft.client.render.block.entity.BlockEntityRenderDispatcher;
import net.minecraft.client.util.math.MatrixStack;
import net.minecraft.util.math.Vec3d;
import org.spongepowered.asm.mixin.Mixin;
import org.spongepowered.asm.mixin.injection.At;
import org.spongepowered.asm.mixin.injection.Inject;
import org.spongepowered.asm.mixin.injection.callback.CallbackInfo;

@Mixin(BlockEntityRenderDispatcher.class)
public class MixinBlockEntityRenderDispatcher {
    @Inject(
        method = "Lnet/minecraft/client/render/block/entity/BlockEntityRenderDispatcher;render(Lnet/minecraft/block/entity/BlockEntity;FLnet/minecraft/client/util/math/MatrixStack;Lnet/minecraft/client/render/VertexConsumerProvider;)V",
        at = @At("HEAD"),
        cancellable = true
    )
    private <E extends BlockEntity> void onRenderTileEntity(
        E blockEntity,
        float tickDelta,
        MatrixStack matrix,
        VertexConsumerProvider vertexConsumerProvider,
        CallbackInfo ci
    ) {
        if (OFInterface.isShadowPass.getAsBoolean()) {
            return;
        }
        if (CGlobal.renderer.isRendering()) {
            Portal renderingPortal = CGlobal.renderer.getRenderingPortal();
            boolean canRender = renderingPortal.canRenderEntityInsideMe(
<<<<<<< HEAD
                 Vec3d.method_24955(blockEntity.getPos()),
                0
=======
                new Vec3d(blockEntity.getPos()),
                -0.1
>>>>>>> 63082b35
            );
            if (!canRender) {
                ci.cancel();
            }
        }
    }
}<|MERGE_RESOLUTION|>--- conflicted
+++ resolved
@@ -33,13 +33,8 @@
         if (CGlobal.renderer.isRendering()) {
             Portal renderingPortal = CGlobal.renderer.getRenderingPortal();
             boolean canRender = renderingPortal.canRenderEntityInsideMe(
-<<<<<<< HEAD
-                 Vec3d.method_24955(blockEntity.getPos()),
-                0
-=======
                 new Vec3d(blockEntity.getPos()),
                 -0.1
->>>>>>> 63082b35
             );
             if (!canRender) {
                 ci.cancel();
