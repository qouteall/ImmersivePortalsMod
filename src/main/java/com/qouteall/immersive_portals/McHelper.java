package com.qouteall.immersive_portals;

import com.google.common.collect.Lists;
import com.google.common.collect.Streams;
import com.mojang.blaze3d.systems.RenderSystem;
import com.qouteall.immersive_portals.ducks.IEServerWorld;
import com.qouteall.immersive_portals.ducks.IEThreadedAnvilChunkStorage;
import com.qouteall.immersive_portals.portal.Portal;
import com.qouteall.immersive_portals.portal.global_portals.GlobalPortalStorage;
import com.qouteall.immersive_portals.portal.global_portals.GlobalTrackedPortal;
import com.qouteall.immersive_portals.render.CrossPortalEntityRenderer;
import net.minecraft.client.util.math.MatrixStack;
import net.minecraft.entity.Entity;
import net.minecraft.server.MinecraftServer;
import net.minecraft.server.network.ServerPlayerEntity;
import net.minecraft.server.world.ChunkHolder;
import net.minecraft.server.world.ServerChunkManager;
import net.minecraft.server.world.ServerWorld;
import net.minecraft.text.LiteralText;
import net.minecraft.util.math.Box;
import net.minecraft.util.math.ChunkPos;
import net.minecraft.util.math.MathHelper;
import net.minecraft.util.math.Vec3d;
import net.minecraft.world.World;
import net.minecraft.world.chunk.ChunkManager;
import net.minecraft.world.chunk.WorldChunk;
import net.minecraft.world.dimension.DimensionType;
import org.lwjgl.opengl.GL11;

import java.lang.ref.WeakReference;
import java.util.ArrayList;
import java.util.Iterator;
import java.util.List;
import java.util.function.Consumer;
import java.util.function.IntPredicate;
import java.util.function.Predicate;
import java.util.stream.Stream;

public class McHelper {
    
    public static WeakReference<MinecraftServer> refMinecraftServer =
        new WeakReference<>(null);
    
    public static IEThreadedAnvilChunkStorage getIEStorage(DimensionType dimension) {
        return (IEThreadedAnvilChunkStorage) (
            (ServerChunkManager) getServer().getWorld(dimension).getChunkManager()
        ).threadedAnvilChunkStorage;
    }
    
    public static ArrayList<ServerPlayerEntity> getCopiedPlayerList() {
        return new ArrayList<>(getServer().getPlayerManager().getPlayerList());
    }
    
    public static List<ServerPlayerEntity> getRawPlayerList() {
        return getServer().getPlayerManager().getPlayerList();
    }
    
    public static Vec3d lastTickPosOf(Entity entity) {
        return new Vec3d(entity.prevX, entity.prevY, entity.prevZ);
    }
    
    public static MinecraftServer getServer() {
        return refMinecraftServer.get();
    }
    
    public static ServerWorld getOverWorldOnServer() {
        return getServer().getWorld(DimensionType.OVERWORLD);
    }
    
    public static void serverLog(
        ServerPlayerEntity player,
        String text
    ) {
        player.sendMessage(new LiteralText(text));
    }
    
    public static Box getChunkBoundingBox(ChunkPos chunkPos) {
        return new Box(
            chunkPos.getCenterBlockPos(),
            chunkPos.getCenterBlockPos().add(16, 256, 16)
        );
    }
    
    public static long getServerGameTime() {
        return getOverWorldOnServer().getTime();
    }
    
    public static <T> void performSplitedFindingTaskOnServer(
        Iterator<T> iterator,
        Predicate<T> predicate,
        IntPredicate progressInformer,//return false to abort the task
        Consumer<T> onFound,
        Runnable onNotFound
    ) {
        final long timeValve = (1000000000L / 50);
        int[] countStorage = new int[1];
        countStorage[0] = 0;
        ModMain.serverTaskList.addTask(() -> {
            boolean shouldContinueRunning =
                progressInformer.test(countStorage[0]);
            if (!shouldContinueRunning) {
                return true;
            }
            long startTime = System.nanoTime();
            for (; ; ) {
                for (int i = 0; i < 300; i++) {
                    if (iterator.hasNext()) {
                        T next = iterator.next();
                        if (predicate.test(next)) {
                            onFound.accept(next);
                            return true;
                        }
                        countStorage[0] += 1;
                    }
                    else {
                        //finished searching
                        onNotFound.run();
                        return true;
                    }
                }
                
                long currTime = System.nanoTime();
                
                if (currTime - startTime > timeValve) {
                    //suspend the task and retry it next tick
                    return false;
                }
            }
        });
    }
    
    public static <ENTITY extends Entity> Stream<ENTITY> getEntitiesNearby(
        World world,
        Vec3d center,
        Class<ENTITY> entityClass,
        double range
    ) {
        Box box = new Box(center, center).expand(range);
        return (Stream) world.getEntities(entityClass, box, e -> true).stream();
    }
    
    public static <ENTITY extends Entity> Stream<ENTITY> getEntitiesNearby(
        Entity center,
        Class<ENTITY> entityClass,
        double range
    ) {
        return getEntitiesNearby(
            center.world,
            center.getPos(),
            entityClass,
            range
        );
    }
    
    public static void runWithTransformation(
        MatrixStack matrixStack,
        Runnable renderingFunc
    ) {
        transformationPush(matrixStack);
        renderingFunc.run();
        transformationPop();
    }
    
    public static void transformationPop() {
        RenderSystem.matrixMode(GL11.GL_MODELVIEW);
        RenderSystem.popMatrix();
    }
    
    public static void transformationPush(MatrixStack matrixStack) {
        RenderSystem.matrixMode(GL11.GL_MODELVIEW);
        RenderSystem.pushMatrix();
        RenderSystem.loadIdentity();
        RenderSystem.multMatrix(matrixStack.peek().getModel());
    }
    
    public static List<GlobalTrackedPortal> getGlobalPortals(World world) {
        if (world.isClient) {
            return CHelper.getClientGlobalPortal(world);
        }
        else {
            return GlobalPortalStorage.get(((ServerWorld) world)).data;
        }
    }
    
    public static Stream<Portal> getServerPortalsNearby(Entity center, double range) {
        List<GlobalTrackedPortal> globalPortals = GlobalPortalStorage.get(((ServerWorld) center.world)).data;
        Stream<Portal> nearbyPortals = McHelper.getServerEntitiesNearbyWithoutLoadingChunk(
            center.world,
            center.getPos(),
            Portal.class,
            range
        );
        if (globalPortals == null) {
            return nearbyPortals;
        }
        else {
            return Streams.concat(
                globalPortals.stream().filter(
                    p -> p.getDistanceToNearestPointInPortal(center.getPos()) < range * 2
                ),
                nearbyPortals
            );
        }
    }
    
    public static int getRenderDistanceOnServer() {
        return getIEStorage(DimensionType.OVERWORLD).getWatchDistance();
    }
    
    public static void setPosAndLastTickPos(
        Entity entity,
        Vec3d pos,
        Vec3d lastTickPos
    ) {
<<<<<<< HEAD
=======
        
        
        //NOTE do not call entity.setPosition() because it may tick the entity
>>>>>>> 3c37743b
        entity.setPos(pos.x, pos.y, pos.z);
        entity.lastRenderX = lastTickPos.x;
        entity.lastRenderY = lastTickPos.y;
        entity.lastRenderZ = lastTickPos.z;
        entity.prevX = lastTickPos.x;
        entity.prevY = lastTickPos.y;
        entity.prevZ = lastTickPos.z;
    }
    
    public static Vec3d getEyePos(Entity entity) {
        float eyeHeight = entity.getStandingEyeHeight();
        return entity.getPos().add(0, eyeHeight, 0);
    }
    
    public static Vec3d getLastTickEyePos(Entity entity) {
        float eyeHeight = entity.getStandingEyeHeight();
        return lastTickPosOf(entity).add(0, eyeHeight, 0);
    }
    
    public static void setEyePos(Entity entity, Vec3d eyePos, Vec3d lastTickEyePos) {
        float eyeHeight = entity.getStandingEyeHeight();
        setPosAndLastTickPos(
            entity,
            eyePos.add(0, -eyeHeight, 0),
            lastTickEyePos.add(0, -eyeHeight, 0)
        );
    }
    
    public static double getVehicleY(Entity vehicle, Entity passenger) {
        return passenger.getY() - vehicle.getMountedHeightOffset() - passenger.getHeightOffset();
    }
    
    public static void adjustVehicle(Entity entity) {
        Entity vehicle = entity.getVehicle();
        if (vehicle == null) {
            return;
        }
        
        vehicle.updatePosition(
            entity.getX(),
            getVehicleY(vehicle, entity),
            entity.getZ()
        );
    }
    
    public static void checkDimension(Entity entity) {
        if (entity.dimension != entity.world.dimension.getType()) {
            Helper.err(String.format(
                "Entity dimension field abnormal. Force corrected. %s %s %s",
                entity,
                entity.dimension,
                entity.world.dimension.getType()
            ));
            entity.dimension = entity.world.dimension.getType();
        }
    }
    
    public static WorldChunk getServerChunkIfPresent(
        DimensionType dimension,
        int x, int z
    ) {
        ChunkHolder chunkHolder_ = getIEStorage(dimension).getChunkHolder_(ChunkPos.toLong(x, z));
        if (chunkHolder_ == null) {
            return null;
        }
        return chunkHolder_.getWorldChunk();
    }
    
    public static <ENTITY extends Entity> Stream<ENTITY> getServerEntitiesNearbyWithoutLoadingChunk(
        World world,
        Vec3d center,
        Class<ENTITY> entityClass,
        double range
    ) {
        Box box = new Box(center, center).expand(range);
        return (Stream) ((IEServerWorld) world).getEntitiesWithoutImmediateChunkLoading(
            entityClass,
            box,
            e -> true
        ).stream();
    }
    
    public static void updateBoundingBox(Entity player) {
        player.updatePosition(player.getX(), player.getY(), player.getZ());
    }
    
    public static <T extends Entity> List<T> getEntitiesRegardingLargeEntities(
        World world,
        Box box,
        double maxEntitySizeHalf,
        Class<T> entityClass,
        Predicate<T> predicate
    ) {
        world.getProfiler().visit("getEntitiesPortal");
        int i = MathHelper.floor((box.x1 - maxEntitySizeHalf) / 16.0D);
        int j = MathHelper.ceil((box.x2 + maxEntitySizeHalf) / 16.0D);
        int k = MathHelper.floor((box.z1 - maxEntitySizeHalf) / 16.0D);
        int l = MathHelper.ceil((box.z2 + maxEntitySizeHalf) / 16.0D);
        List<T> list = Lists.newArrayList();
        ChunkManager chunkManager = world.getChunkManager();
        
        for (int m = i; m < j; ++m) {
            for (int n = k; n < l; ++n) {
                WorldChunk worldChunk = chunkManager.getWorldChunk(m, n, false);
                if (worldChunk != null) {
                    worldChunk.getEntities(entityClass, box, list, predicate);
                }
            }
        }
        
        return list;
    }
    
    //avoid dedicated server crash
    public static void onClientEntityTick(Entity entity) {
        CrossPortalEntityRenderer.onEntityTickClient(entity);
    }
}<|MERGE_RESOLUTION|>--- conflicted
+++ resolved
@@ -212,12 +212,9 @@
         Vec3d pos,
         Vec3d lastTickPos
     ) {
-<<<<<<< HEAD
-=======
-        
-        
+    
+    
         //NOTE do not call entity.setPosition() because it may tick the entity
->>>>>>> 3c37743b
         entity.setPos(pos.x, pos.y, pos.z);
         entity.lastRenderX = lastTickPos.x;
         entity.lastRenderY = lastTickPos.y;
@@ -331,8 +328,4 @@
         return list;
     }
     
-    //avoid dedicated server crash
-    public static void onClientEntityTick(Entity entity) {
-        CrossPortalEntityRenderer.onEntityTickClient(entity);
-    }
 }