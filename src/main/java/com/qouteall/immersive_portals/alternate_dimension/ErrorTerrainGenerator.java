--- conflicted
+++ resolved
@@ -153,13 +153,8 @@
     @Override
     public void generateFeatures(ChunkRegion region, StructureAccessor structureAccessor) {
         try {
-<<<<<<< HEAD
             super.generateFeatures(region,structureAccessor);
     
-=======
-            super.generateFeatures(region);
-            
->>>>>>> 484200a6
         }
         catch (Throwable throwable) {
             Helper.err("Force ignore exception while generating feature " + throwable);
@@ -174,13 +169,8 @@
         for (int pass = 1; pass < 4; pass++) {
             Biome biome = this.getDecorationBiome(region.getBiomeAccess(), blockPos.add(8, 8, 8));
             ChunkRandom chunkRandom = new ChunkRandom();
-<<<<<<< HEAD
             long currSeed = chunkRandom.setPopulationSeed(region.getSeed() + pass, x, z);
         
-=======
-            long currSeed = chunkRandom.setSeed(region.getSeed() + pass, x, z);
-            
->>>>>>> 484200a6
             generateFeatureForStep(
                 region, centerChunkX, centerChunkZ,
                 blockPos, biome, chunkRandom, currSeed,
@@ -188,7 +178,7 @@
                 structureAccessor
             );
         }
-        
+    
         SimpleSpawnerFeature.instance.generate(
             region,
             structureAccessor,
@@ -234,13 +224,8 @@
         ChunkGenerator<?> chunkGenerator,
         StructureManager structureManager
     ) {
-<<<<<<< HEAD
         random.setTerrainSeed(chunk.getPos().x, chunk.getPos().z);
     
-=======
-        random.setSeed(chunk.getPos().x, chunk.getPos().z);
-        
->>>>>>> 484200a6
         Iterator var5 = Feature.STRUCTURES.values().iterator();
         
         while (var5.hasNext()) {
