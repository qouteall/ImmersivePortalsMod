--- conflicted
+++ resolved
@@ -169,13 +169,8 @@
         for (int pass = 1; pass < 4; pass++) {
             Biome biome = this.getDecorationBiome(region.getBiomeAccess(), blockPos.add(8, 8, 8));
             ChunkRandom chunkRandom = new ChunkRandom();
-<<<<<<< HEAD
             long currSeed = chunkRandom.setPopulationSeed(region.getSeed() + pass, x, z);
         
-=======
-            long currSeed = chunkRandom.setSeed(region.getSeed() + pass, x, z);
-
->>>>>>> ecbdbf1d
             generateFeatureForStep(
                 region, centerChunkX, centerChunkZ,
                 blockPos, biome, chunkRandom, currSeed,
