--- conflicted
+++ resolved
@@ -1,5 +1,6 @@
 package com.qouteall.immersive_portals.render;
 
+import com.mojang.blaze3d.platform.GLX;
 import com.mojang.blaze3d.platform.GlStateManager;
 import com.mojang.blaze3d.systems.RenderSystem;
 import com.qouteall.immersive_portals.CGlobal;
@@ -19,11 +20,8 @@
 import net.minecraft.client.render.Camera;
 import net.minecraft.client.render.Tessellator;
 import net.minecraft.client.render.VertexFormats;
-<<<<<<< HEAD
 import net.minecraft.client.util.Untracker;
-=======
 import net.minecraft.client.util.math.Matrix4f;
->>>>>>> 8ea7074d
 import net.minecraft.client.util.math.MatrixStack;
 import net.minecraft.entity.Entity;
 import net.minecraft.util.math.MathHelper;
@@ -34,8 +32,10 @@
 import org.lwjgl.opengl.GL11;
 import org.lwjgl.opengl.GL13;
 import org.lwjgl.opengl.GL20;
+import org.lwjgl.system.MemoryUtil;
 
 import java.lang.ref.WeakReference;
+import java.nio.FloatBuffer;
 import java.util.ArrayList;
 import java.util.HashSet;
 import java.util.List;
@@ -207,7 +207,7 @@
             matrixStack,
             () -> {
                 shaderManager.loadContentShaderAndShaderVars(0);
-                
+    
                 if (OFInterface.isShaders.getAsBoolean()) {
                     GlStateManager.viewport(
                         0,
@@ -216,20 +216,20 @@
                         PortalRenderer.client.getFramebuffer().viewportHeight
                     );
                 }
-                
+    
                 GlStateManager.enableTexture();
                 GlStateManager.activeTexture(GL13.GL_TEXTURE0);
-                
+    
                 GlStateManager.bindTexture(textureProvider.colorAttachment);
                 GlStateManager.texParameter(3553, 10241, 9729);
                 GlStateManager.texParameter(3553, 10240, 9729);
                 GlStateManager.texParameter(3553, 10242, 10496);
                 GlStateManager.texParameter(3553, 10243, 10496);
-                
+    
                 ViewAreaRenderer.drawPortalViewTriangle(portal, matrixStack, false, false);
-                
+    
                 shaderManager.unloadShader();
-                
+    
                 OFInterface.resetViewport.run();
             }
         );
@@ -292,10 +292,10 @@
         boolean doEnableModifyAlpha
     ) {
         CHelper.checkGlError();
-        
+    
         int int_1 = textureProvider.viewportWidth;
         int int_2 = textureProvider.viewportHeight;
-        
+    
         RenderSystem.assertThread(RenderSystem::isOnRenderThread);
         if (doEnableModifyAlpha) {
             GlStateManager.colorMask(true, true, true, true);
@@ -362,12 +362,12 @@
         textureProvider.endRead();
         GlStateManager.depthMask(true);
         GlStateManager.colorMask(true, true, true, true);
-        
+    
         GlStateManager.matrixMode(GL_PROJECTION);
         GlStateManager.popMatrix();
         GlStateManager.matrixMode(GL_MODELVIEW);
         GlStateManager.popMatrix();
-        
+    
         CHelper.checkGlError();
     }
     
