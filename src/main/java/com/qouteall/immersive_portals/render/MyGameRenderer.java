package com.qouteall.immersive_portals.render;

import com.mojang.blaze3d.platform.GlStateManager;
import com.qouteall.hiding_in_the_bushes.alternate_dimension.AlternateDimension;
import com.qouteall.immersive_portals.CGlobal;
import com.qouteall.immersive_portals.CHelper;
import com.qouteall.immersive_portals.Global;
import com.qouteall.immersive_portals.Helper;
import com.qouteall.immersive_portals.McHelper;
import com.qouteall.immersive_portals.OFInterface;
import com.qouteall.immersive_portals.block_manipulation.BlockManipulationClient;
import com.qouteall.immersive_portals.ducks.IEGameRenderer;
import com.qouteall.immersive_portals.ducks.IEMinecraftClient;
import com.qouteall.immersive_portals.ducks.IEParticleManager;
import com.qouteall.immersive_portals.ducks.IEPlayerListEntry;
import com.qouteall.immersive_portals.ducks.IEWorldRenderer;
import com.qouteall.immersive_portals.ducks.IEWorldRendererChunkInfo;
import com.qouteall.immersive_portals.render.context_management.DimensionRenderHelper;
import com.qouteall.immersive_portals.render.context_management.FogRendererContext;
import com.qouteall.immersive_portals.render.context_management.PortalRendering;
import com.qouteall.immersive_portals.render.context_management.RenderDimensionRedirect;
import com.qouteall.immersive_portals.render.context_management.RenderStates;
import it.unimi.dsi.fastutil.objects.ObjectArrayList;
import it.unimi.dsi.fastutil.objects.ObjectList;
import net.minecraft.client.MinecraftClient;
import net.minecraft.client.network.PlayerListEntry;
import net.minecraft.client.render.BackgroundRenderer;
import net.minecraft.client.render.Camera;
import net.minecraft.client.render.DiffuseLighting;
import net.minecraft.client.render.LightmapTextureManager;
import net.minecraft.client.render.WorldRenderer;
import net.minecraft.client.render.block.entity.BlockEntityRenderDispatcher;
import net.minecraft.client.render.chunk.ChunkBuilder;
import net.minecraft.client.render.entity.EntityRenderDispatcher;
import net.minecraft.client.util.math.MatrixStack;
import net.minecraft.client.world.ClientWorld;
import net.minecraft.entity.Entity;
import net.minecraft.util.Util;
import net.minecraft.util.hit.HitResult;
import net.minecraft.util.math.MathHelper;
import net.minecraft.util.math.Vec3d;
import net.minecraft.world.GameMode;
import net.minecraft.world.dimension.DimensionType;
import net.minecraft.world.dimension.OverworldDimension;
import org.lwjgl.opengl.GL11;

import java.util.function.Consumer;
import java.util.function.Predicate;

public class MyGameRenderer {
    public static MinecraftClient client = MinecraftClient.getInstance();
    
    public static void switchAndRenderTheWorld(
        ClientWorld newWorld,
        Vec3d thisTickCameraPos,
        Vec3d lastTickCameraPos,
        Consumer<Runnable> invokeWrapper
    ) {
    
        Entity cameraEntity = client.cameraEntity;
    
        Vec3d oldEyePos = McHelper.getEyePos(cameraEntity);
        Vec3d oldLastTickEyePos = McHelper.getLastTickEyePos(cameraEntity);
        
        DimensionType oldEntityDimension = cameraEntity.dimension;
        ClientWorld oldEntityWorld = ((ClientWorld) cameraEntity.world);
        
        DimensionType newDimension = newWorld.dimension.getType();
        
        //switch the camera entity pos
        McHelper.setEyePos(cameraEntity, thisTickCameraPos, lastTickCameraPos);
        cameraEntity.dimension = newDimension;
        cameraEntity.world = newWorld;
        
        GlStateManager.enableAlphaTest();
        GlStateManager.enableCull();
        
        WorldRenderer worldRenderer = CGlobal.clientWorldLoader.getWorldRenderer(newDimension);
        
        CHelper.checkGlError();
        
        float tickDelta = RenderStates.tickDelta;
        
        if (CGlobal.useHackedChunkRenderDispatcher) {
            ((IEWorldRenderer) worldRenderer).getBuiltChunkStorage().updateCameraPosition(
                cameraEntity.getX(),
                cameraEntity.getZ()
            );
        }
        
        if (Global.looseVisibleChunkIteration) {
            client.chunkCullingEnabled = false;
        }
        
        IEGameRenderer ieGameRenderer = (IEGameRenderer) client.gameRenderer;
        DimensionRenderHelper helper =
            CGlobal.clientWorldLoader.getDimensionRenderHelper(
<<<<<<< HEAD
                RenderDimensionRedirect.getRedirectedDimension(newWorld.getDimension().getType())
=======
                RenderDimensionRedirect.getRedirectedDimension(newDimension)
>>>>>>> 61565fec
            );
        PlayerListEntry playerListEntry = CHelper.getClientPlayerListEntry();
        Camera newCamera = new Camera();
        
        //store old state
        WorldRenderer oldWorldRenderer = client.worldRenderer;
        LightmapTextureManager oldLightmap = client.gameRenderer.getLightmapTextureManager();
        GameMode oldGameMode = playerListEntry.getGameMode();
        boolean oldNoClip = client.player.noClip;
        boolean oldDoRenderHand = ieGameRenderer.getDoRenderHand();
        OFInterface.createNewRenderInfosNormal.accept(worldRenderer);
        ObjectList oldVisibleChunks = ((IEWorldRenderer) oldWorldRenderer).getVisibleChunks();
        HitResult oldCrosshairTarget = client.crosshairTarget;
        Camera oldCamera = client.gameRenderer.getCamera();
        
        ((IEWorldRenderer) oldWorldRenderer).setVisibleChunks(new ObjectArrayList());
        
        //switch
        ((IEMinecraftClient) client).setWorldRenderer(worldRenderer);
        client.world = newWorld;
        ieGameRenderer.setLightmapTextureManager(helper.lightmapTexture);
        
        BlockEntityRenderDispatcher.INSTANCE.world = newWorld;
        ((IEPlayerListEntry) playerListEntry).setGameMode(GameMode.SPECTATOR);
        client.player.noClip = true;
        ieGameRenderer.setDoRenderHand(false);
        GlStateManager.matrixMode(GL11.GL_MODELVIEW);
        GlStateManager.pushMatrix();
        FogRendererContext.swappingManager.pushSwapping(
<<<<<<< HEAD
            RenderDimensionRedirect.getRedirectedDimension(newWorld.getDimension().getType())
        );
        ((IEParticleManager) client.particleManager).mySetWorld(newWorld);
        if (BlockManipulationClient.remotePointedDim == newWorld.getDimension().getType()) {
=======
            RenderDimensionRedirect.getRedirectedDimension(newDimension)
        );
        ((IEParticleManager) client.particleManager).mySetWorld(newWorld);
        if (BlockManipulationClient.remotePointedDim == newDimension) {
>>>>>>> 61565fec
            client.crosshairTarget = BlockManipulationClient.remoteHitResult;
        }
        ieGameRenderer.setCamera(newCamera);
        
        //update lightmap
        if (!RenderStates.isDimensionRendered(newDimension)) {
            helper.lightmapTexture.update(0);
        }
        helper.lightmapTexture.enable();
        
        //invoke rendering
        invokeWrapper.accept(() -> {
            client.getProfiler().push("render_portal_content");
            client.gameRenderer.renderWorld(
                tickDelta,
                Util.getMeasuringTimeNano(),
                new MatrixStack()
            );
            client.getProfiler().pop();
        });
        
        //recover
        ((IEMinecraftClient) client).setWorldRenderer(oldWorldRenderer);
        client.world = oldEntityWorld;
        ieGameRenderer.setLightmapTextureManager(oldLightmap);
        BlockEntityRenderDispatcher.INSTANCE.world = oldEntityWorld;
        ((IEPlayerListEntry) playerListEntry).setGameMode(oldGameMode);
        client.player.noClip = oldNoClip;
        ieGameRenderer.setDoRenderHand(oldDoRenderHand);
        GlStateManager.matrixMode(GL11.GL_MODELVIEW);
        GlStateManager.popMatrix();
        ((IEParticleManager) client.particleManager).mySetWorld(oldEntityWorld);
        client.crosshairTarget = oldCrosshairTarget;
        ieGameRenderer.setCamera(oldCamera);
        
        FogRendererContext.swappingManager.popSwapping();
        
        ((IEWorldRenderer) oldWorldRenderer).setVisibleChunks(oldVisibleChunks);
        
        if (Global.looseVisibleChunkIteration) {
            client.chunkCullingEnabled = true;
        }
        
        client.getEntityRenderManager()
            .configure(
                client.world,
                oldCamera,
                client.targetedEntity
            );
        
        CHelper.checkGlError();
        
        //restore the camera entity pos
        cameraEntity.dimension = oldEntityDimension;
        cameraEntity.world = oldEntityWorld;
        McHelper.setEyePos(cameraEntity, oldEyePos, oldLastTickEyePos);
    }
    
    public static void renderPlayerItself(Runnable doRenderEntity) {
        EntityRenderDispatcher entityRenderDispatcher =
            ((IEWorldRenderer) client.worldRenderer).getEntityRenderDispatcher();
        PlayerListEntry playerListEntry = CHelper.getClientPlayerListEntry();
        GameMode originalGameMode = RenderStates.originalGameMode;
        
        Entity player = client.cameraEntity;
        assert player != null;
        
        Vec3d oldPos = player.getPos();
        Vec3d oldLastTickPos = McHelper.lastTickPosOf(player);
        GameMode oldGameMode = playerListEntry.getGameMode();
        
        McHelper.setPosAndLastTickPos(
            player, RenderStates.originalPlayerPos, RenderStates.originalPlayerLastTickPos
        );
        ((IEPlayerListEntry) playerListEntry).setGameMode(originalGameMode);
        
        doRenderEntity.run();

//        if (ClientTeleportationManager.isTeleportingTick&&(CGlobal.renderer.getPortalLayer()==1)) {
//            Helper.log(String.format(
//                "r%d %s",
//                CGlobal.clientTeleportationManager.tickTimeForTeleportation,
//                MyRenderHelper.tickDelta
//            ));
//        }
        
        McHelper.setPosAndLastTickPos(
            player, oldPos, oldLastTickPos
        );
        ((IEPlayerListEntry) playerListEntry).setGameMode(oldGameMode);
    }
    
    public static void resetFogState() {
        if (OFInterface.isFogDisabled.getAsBoolean()) {
            return;
        }
        
        if (OFInterface.isShaders.getAsBoolean()) {
            return;
        }
        
        forceResetFogState();
    }
    
    public static void forceResetFogState() {
        Camera camera = client.gameRenderer.getCamera();
        float g = client.gameRenderer.getViewDistance();
        
        Vec3d cameraPos = camera.getPos();
        double d = cameraPos.getX();
        double e = cameraPos.getY();
        double f = cameraPos.getZ();
        
        boolean bl2 = client.world.dimension.isFogThick(
            MathHelper.floor(d),
            MathHelper.floor(e)
        ) || client.inGameHud.getBossBarHud().shouldThickenFog();
        
        BackgroundRenderer.applyFog(
            camera,
            BackgroundRenderer.FogType.FOG_TERRAIN,
            Math.max(g - 16.0F, 32.0F),
            bl2
        );
        BackgroundRenderer.setFogBlack();
    }
    
    public static void updateFogColor() {
        BackgroundRenderer.render(
            client.gameRenderer.getCamera(),
            RenderStates.tickDelta,
            client.world,
            client.options.viewDistance,
            client.gameRenderer.getSkyDarkness(RenderStates.tickDelta)
        );
    }
    
    public static void resetDiffuseLighting(MatrixStack matrixStack) {
        DiffuseLighting.enableForLevel(matrixStack.peek().getModel());
    }
    
    //render fewer chunks when rendering portal
    //only active when graphic option is not fancy
    //NOTE we should not prune these chunks in setupTerrain()
    //because if it's pruned there these chunks will be rebuilt
    //then it will generate lag when player cross the portal by building chunks
    //we want the far chunks to be built but not rendered
    public static void pruneVisibleChunksInFastGraphics(ObjectList<?> visibleChunks) {
        int renderDistance = client.options.viewDistance;
        Vec3d cameraPos = client.gameRenderer.getCamera().getPos();
        double range = ((renderDistance * 16) / 3) * ((renderDistance * 16) / 3);
        
        Predicate<ChunkBuilder.BuiltChunk> builtChunkPredicate = (builtChunk) -> {
            Vec3d center = builtChunk.boundingBox.getCenter();
            return center.squaredDistanceTo(cameraPos) > range;
        };
        
        Helper.removeIf(
            (ObjectList<Object>) visibleChunks,
            obj -> builtChunkPredicate.test(((IEWorldRendererChunkInfo) obj).getBuiltChunk())
        );
    }
    
    public static void doPruneVisibleChunks(ObjectList<?> visibleChunks) {
        if (PortalRendering.isRendering()) {
            if (CGlobal.renderFewerInFastGraphic) {
                if (!MinecraftClient.getInstance().options.fancyGraphics) {
                    MyGameRenderer.pruneVisibleChunksInFastGraphics(visibleChunks);
                }
            }
        }
    }
    
    public static void renderSkyFor(
        DimensionType dimension,
        MatrixStack matrixStack,
        float tickDelta
    ) {
        
        ClientWorld newWorld = CGlobal.clientWorldLoader.getWorld(dimension);
        
        if (client.world.dimension instanceof AlternateDimension &&
            newWorld.dimension instanceof OverworldDimension
        ) {
            //avoid redirecting alternate to overworld
            //or sky will be dark when camera pos is low
            client.worldRenderer.renderSky(matrixStack, tickDelta);
            return;
        }
        
        WorldRenderer newWorldRenderer = CGlobal.clientWorldLoader.getWorldRenderer(dimension);
        
        ClientWorld oldWorld = client.world;
        WorldRenderer oldWorldRenderer = client.worldRenderer;
        FogRendererContext.swappingManager.pushSwapping(dimension);
        MyGameRenderer.forceResetFogState();
        
        client.world = newWorld;
        ((IEMinecraftClient) client).setWorldRenderer(newWorldRenderer);
        
        newWorldRenderer.renderSky(matrixStack, tickDelta);
        
        client.world = oldWorld;
        ((IEMinecraftClient) client).setWorldRenderer(oldWorldRenderer);
        FogRendererContext.swappingManager.popSwapping();
        MyGameRenderer.forceResetFogState();
    }
    
    
}<|MERGE_RESOLUTION|>--- conflicted
+++ resolved
@@ -95,11 +95,7 @@
         IEGameRenderer ieGameRenderer = (IEGameRenderer) client.gameRenderer;
         DimensionRenderHelper helper =
             CGlobal.clientWorldLoader.getDimensionRenderHelper(
-<<<<<<< HEAD
-                RenderDimensionRedirect.getRedirectedDimension(newWorld.getDimension().getType())
-=======
                 RenderDimensionRedirect.getRedirectedDimension(newDimension)
->>>>>>> 61565fec
             );
         PlayerListEntry playerListEntry = CHelper.getClientPlayerListEntry();
         Camera newCamera = new Camera();
@@ -129,17 +125,10 @@
         GlStateManager.matrixMode(GL11.GL_MODELVIEW);
         GlStateManager.pushMatrix();
         FogRendererContext.swappingManager.pushSwapping(
-<<<<<<< HEAD
             RenderDimensionRedirect.getRedirectedDimension(newWorld.getDimension().getType())
         );
         ((IEParticleManager) client.particleManager).mySetWorld(newWorld);
         if (BlockManipulationClient.remotePointedDim == newWorld.getDimension().getType()) {
-=======
-            RenderDimensionRedirect.getRedirectedDimension(newDimension)
-        );
-        ((IEParticleManager) client.particleManager).mySetWorld(newWorld);
-        if (BlockManipulationClient.remotePointedDim == newDimension) {
->>>>>>> 61565fec
             client.crosshairTarget = BlockManipulationClient.remoteHitResult;
         }
         ieGameRenderer.setCamera(newCamera);
