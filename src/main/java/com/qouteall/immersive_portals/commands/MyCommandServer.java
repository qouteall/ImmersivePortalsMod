--- conflicted
+++ resolved
@@ -44,6 +44,7 @@
 import java.util.Objects;
 import java.util.Optional;
 import java.util.UUID;
+import java.util.function.Consumer;
 import java.util.stream.Stream;
 
 public class MyCommandServer {
@@ -431,22 +432,6 @@
         );
         
         builder.then(CommandManager
-<<<<<<< HEAD
-            .literal("move_portal_half_block")
-            .executes(context -> processPortalTargetedCommand(
-                context, portal -> {
-                    try {
-                        ServerPlayerEntity player = context.getSource().getPlayer();
-                        Vec3d viewVector = player.getRotationVector();
-                        Direction facing = Direction.getFacing(
-                            viewVector.x, viewVector.y, viewVector.z
-                        );
-                        Vec3d offset =  Vec3d.method_24954(facing.getVector()).multiply(0.5);
-                        portal.updatePosition(
-                            portal.getX() + offset.x,
-                            portal.getY() + offset.y,
-                            portal.getZ() + offset.z
-=======
             .literal("cb_remove_connected_portals")
             .then(CommandManager
                 .argument("portal", EntityArgumentType.entities())
@@ -456,7 +441,6 @@
                         PortalManipulation.removeConnectedPortals(
                             portal,
                             p -> sendMessage(context, "Removed " + p)
->>>>>>> 484200a6
                         );
                     }
                 ))
@@ -930,7 +914,7 @@
     
     public static int processPortalTargetedCommand(
         CommandContext<ServerCommandSource> context,
-        PortalConsumerThrowsCommandSyntaxException processCommand
+        Consumer<Portal> processCommand
     ) throws CommandSyntaxException {
         ServerCommandSource source = context.getSource();
         ServerPlayerEntity player = source.getPlayer();
