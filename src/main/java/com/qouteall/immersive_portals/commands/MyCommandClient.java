package com.qouteall.immersive_portals.commands;

import com.mojang.brigadier.CommandDispatcher;
import com.mojang.brigadier.arguments.IntegerArgumentType;
import com.mojang.brigadier.builder.LiteralArgumentBuilder;
import com.mojang.brigadier.context.CommandContext;
import com.mojang.brigadier.exceptions.CommandSyntaxException;
import com.qouteall.immersive_portals.CGlobal;
import com.qouteall.immersive_portals.Global;
import com.qouteall.immersive_portals.Helper;
import com.qouteall.immersive_portals.McHelper;
import com.qouteall.immersive_portals.chunk_loading.ChunkVisibilityManager;
import com.qouteall.immersive_portals.chunk_loading.MyClientChunkManager;
import com.qouteall.immersive_portals.ducks.IEEntity;
import com.qouteall.immersive_portals.ducks.IEWorldRenderer;
import com.qouteall.immersive_portals.far_scenery.FSRenderingContext;
import com.qouteall.immersive_portals.far_scenery.FarSceneryRenderer;
import com.qouteall.immersive_portals.optifine_compatibility.UniformReport;
import com.qouteall.immersive_portals.portal.Portal;
import com.qouteall.immersive_portals.render.MyBuiltChunkStorage;
import com.qouteall.immersive_portals.render.MyRenderHelper;
import net.fabricmc.api.EnvType;
import net.fabricmc.api.Environment;
import net.minecraft.block.Blocks;
import net.minecraft.client.MinecraftClient;
import net.minecraft.client.network.ClientPlayerEntity;
import net.minecraft.entity.Entity;
import net.minecraft.server.command.CommandManager;
import net.minecraft.server.command.ServerCommandSource;
import net.minecraft.server.network.ServerPlayerEntity;
import net.minecraft.server.world.ServerWorld;
import net.minecraft.text.LiteralText;
import net.minecraft.util.math.BlockPos;
import net.minecraft.util.math.Box;
import net.minecraft.util.math.ChunkPos;
import net.minecraft.util.math.ChunkSectionPos;
import net.minecraft.util.math.Vec3d;
import net.minecraft.world.World;
import net.minecraft.world.chunk.Chunk;
import net.minecraft.world.chunk.ChunkStatus;
import net.minecraft.world.chunk.EmptyChunk;
import net.minecraft.world.dimension.DimensionType;

import java.lang.ref.Reference;
import java.net.URLClassLoader;
import java.util.Arrays;
import java.util.List;
import java.util.function.Consumer;
import java.util.stream.Collectors;

@Environment(EnvType.CLIENT)
public class MyCommandClient {
    
    public static void register(
        CommandDispatcher<ServerCommandSource> dispatcher
    ) {
        //for composite command arguments, put into then() 's bracket
        //for parallel command arguments, put behind then()
        
        LiteralArgumentBuilder<ServerCommandSource> builder = CommandManager
            .literal("immersive_portals_debug")
            .requires(commandSource -> true)
            .then(CommandManager
                .literal("set_max_portal_layer")
                .then(CommandManager
                    .argument(
                        "argMaxPortalLayer", IntegerArgumentType.integer()
                    )
                    .executes(context -> setMaxPortalLayer(
                        IntegerArgumentType.getInteger(context, "argMaxPortalLayer")
                    ))
                )
            );
        builder = builder.then(CommandManager
            .literal("list_nearby_portals")
            .executes(context -> listNearbyPortals(context))
        );
        builder = builder.then(CommandManager
            .literal("is_client_chunk_loaded")
            .then(CommandManager
                .argument(
                    "chunkX", IntegerArgumentType.integer()
                )
                .then(CommandManager
                    .argument(
                        "chunkZ", IntegerArgumentType.integer()
                    )
                    .executes(
                        MyCommandClient::isClientChunkLoaded
                    )
                )
            )
        );
        builder = builder.then(CommandManager
            .literal("is_server_chunk_loaded")
            .then(CommandManager
                .argument(
                    "chunkX", IntegerArgumentType.integer()
                )
                .then(CommandManager
                    .argument(
                        "chunkZ", IntegerArgumentType.integer()
                    )
                    .executes(
                        context -> {
                            int chunkX = IntegerArgumentType.getInteger(context, "chunkX");
                            int chunkZ = IntegerArgumentType.getInteger(context, "chunkZ");
                            ServerPlayerEntity player = context.getSource().getPlayer();
                            Chunk chunk = McHelper.getServer()
                                .getWorld(player.dimension)
                                .getChunk(
                                    chunkX, chunkZ,
                                    ChunkStatus.FULL, false
                                );
                            McHelper.serverLog(
                                player,
                                chunk != null && !(chunk instanceof EmptyChunk) ? "yes" : "no"
                            );
                            return 0;
                        }
                    )
                )
            )
        );
        builder = builder.then(CommandManager
            .literal("add_portal")
            .executes(context -> addPortal(context))
        );
        builder = builder.then(CommandManager
            .literal("report_player_status")
            .executes(context -> reportPlayerStatus(context))
        );
        builder = builder.then(CommandManager
            .literal("client_remote_ticking_enable")
            .executes(context -> {
                CGlobal.isClientRemoteTickingEnabled = true;
                return 0;
            })
        );
        builder = builder.then(CommandManager
            .literal("client_remote_ticking_disable")
            .executes(context -> {
                CGlobal.isClientRemoteTickingEnabled = false;
                return 0;
            })
        );
        builder = builder.then(CommandManager
            .literal("advanced_frustum_culling_enable")
            .executes(context -> {
                CGlobal.doUseAdvancedFrustumCulling = true;
                return 0;
            })
        );
        builder = builder.then(CommandManager
            .literal("advanced_frustum_culling_disable")
            .executes(context -> {
                CGlobal.doUseAdvancedFrustumCulling = false;
                return 0;
            })
        );
        builder = builder.then(CommandManager
            .literal("hacked_chunk_render_dispatcher_enable")
            .executes(context -> {
                CGlobal.useHackedChunkRenderDispatcher = true;
                return 0;
            })
        );
        builder = builder.then(CommandManager
            .literal("hacked_chunk_render_dispatcher_disable")
            .executes(context -> {
                CGlobal.useHackedChunkRenderDispatcher = false;
                return 0;
            })
        );
        builder = builder.then(CommandManager
            .literal("front_culling_enable")
            .executes(context -> {
                CGlobal.useFrontCulling = true;
                return 0;
            })
        );
        builder = builder.then(CommandManager
            .literal("front_culling_disable")
            .executes(context -> {
                CGlobal.useFrontCulling = false;
                return 0;
            })
        );
        builder = builder.then(CommandManager
            .literal("report_server_entities")
            .executes(context -> {
                ServerPlayerEntity player = context.getSource().getPlayer();
                List<Entity> entities = player.world.getEntities(
                    Entity.class,
                    new Box(player.getPos(),player.getPos()).expand(32),
                    e -> true
                );
                McHelper.serverLog(player, entities.toString());
                return 0;
            })
        );
        builder = builder.then(CommandManager
            .literal("report_resource_consumption")
            .executes(MyCommandClient::reportResourceConsumption)
        );
        builder = builder.then(CommandManager
            .literal("report_render_info_num")
            .executes(context -> {
                String str = Helper.myToString(CGlobal.renderInfoNumMap.entrySet().stream());
                context.getSource().getPlayer().sendMessage(new LiteralText(str));
                return 0;
            })
        );
        builder = builder.then(CommandManager
            .literal("get_player_colliding_portal_client")
            .executes(context -> {
                Portal collidingPortal =
                    ((IEEntity) MinecraftClient.getInstance().player).getCollidingPortal();
                McHelper.serverLog(context.getSource().getPlayer(), collidingPortal.toString());
                return 0;
            })
        );
        builder = builder.then(CommandManager
            .literal("report_rendering")
            .executes(context -> {
                String str = MyRenderHelper.lastPortalRenderInfos
                    .stream()
                    .map(
                        list -> list.stream()
                            .map(Reference::get)
                            .collect(Collectors.toList())
                    )
                    .collect(Collectors.toList())
                    .toString();
                McHelper.serverLog(context.getSource().getPlayer(), str);
                return 0;
            })
        );
        builder = builder.then(CommandManager
            .literal("vanilla_chunk_culling_enable")
            .executes(context -> {
                MinecraftClient.getInstance().chunkCullingEnabled = true;
                return 0;
            })
        );
        builder = builder.then(CommandManager
            .literal("vanilla_chunk_culling_disable")
            .executes(context -> {
                MinecraftClient.getInstance().chunkCullingEnabled = false;
                return 0;
            })
        );
        builder = builder.then(CommandManager
            .literal("render_mode_normal")
            .executes(context -> {
                Global.renderMode = Global.RenderMode.normal;
                return 0;
            })
        );
        builder = builder.then(CommandManager
            .literal("render_mode_compatibility")
            .executes(context -> {
                Global.renderMode = Global.RenderMode.compatibility;
                return 0;
            })
        );
        builder = builder.then(CommandManager
            .literal("render_mode_debug")
            .executes(context -> {
                Global.renderMode = Global.RenderMode.debug;
                return 0;
            })
        );
        builder = builder.then(CommandManager
            .literal("render_mode_none")
            .executes(context -> {
                Global.renderMode = Global.RenderMode.none;
                return 0;
            })
        );
        builder.then(CommandManager
            .literal("report_chunk_loaders")
            .executes(context -> {
                ServerPlayerEntity player = context.getSource().getPlayer();
                ChunkVisibilityManager.getChunkLoaders(
                    player
                ).forEach(
                    loader -> McHelper.serverLog(
                        player, loader.toString()
                    )
                );
                return 0;
            })
        );
        builder.then(CommandManager
            .literal("check_light")
            .executes(context -> {
                MinecraftClient mc = MinecraftClient.getInstance();
                mc.execute(() -> {
                    mc.world.getChunkManager().getLightingProvider().updateSectionStatus(
                        ChunkSectionPos.from(new BlockPos(mc.player.getPos())),
                        false
                    );
                });
                return 0;
            })
        );
        builder = builder.then(CommandManager
            .literal("uniform_report_textured")
            .executes(context -> {
                UniformReport.launchUniformReport(
                    new String[]{
                        "gbuffers_textured", "gbuffers_textured_lit"
                    },
                    s -> context.getSource().sendFeedback(
                        new LiteralText(s), true
                    )
                );
                return 0;
            })
        );
        builder = builder.then(CommandManager
            .literal("uniform_report_terrain")
            .executes(context -> {
                UniformReport.launchUniformReport(
                    new String[]{
                        "gbuffers_terrain", "gbuffers_terrain_solid"
                    },
                    s -> context.getSource().sendFeedback(
                        new LiteralText(s), true
                    )
                );
                return 0;
            })
        );
        builder.then(CommandManager
            .literal("erase_chunk")
            .executes(context -> {
                ServerPlayerEntity player = context.getSource().getPlayer();
<<<<<<< HEAD
    
                eraseChunk(new ChunkPos(new BlockPos(player.getPos())), player.world, 0, 256);
    
=======
                
                eraseChunk(new ChunkPos(player.getBlockPos()), player.world, 0, 256);
                
>>>>>>> 3c37743b
                return 0;
            })
        );
        builder.then(CommandManager
            .literal("erase_chunk_large")
            .executes(context -> {
                ServerPlayerEntity player = context.getSource().getPlayer();
<<<<<<< HEAD
    
                ChunkPos center = new ChunkPos(new BlockPos(player.getPos()));
    
=======
                
                ChunkPos center = new ChunkPos(player.getBlockPos());
                
>>>>>>> 3c37743b
                for (int dx = -4; dx <= 4; dx++) {
                    for (int dz = -4; dz <= 4; dz++) {
                        eraseChunk(
                            new ChunkPos(
                                player.chunkX + dx,
                                player.chunkZ + dz
                            ),
                            player.world, 0, 256
                        );
                    }
                }
                
                return 0;
            })
        );
        builder.then(CommandManager
            .literal("erase_chunk_large_middle")
            .executes(context -> {
                ServerPlayerEntity player = context.getSource().getPlayer();
<<<<<<< HEAD
            
                ChunkPos center = new ChunkPos(new BlockPos(player.getPos()));
            
=======
                
                ChunkPos center = new ChunkPos(player.getBlockPos());
                
>>>>>>> 3c37743b
                for (int dx = -4; dx <= 4; dx++) {
                    for (int dz = -4; dz <= 4; dz++) {
                        eraseChunk(
                            new ChunkPos(
                                player.chunkX + dx,
                                player.chunkZ + dz
                            ),
                            player.world, 64, 128
                        );
                    }
                }
                
                return 0;
            })
        );
        registerSwitchCommand(
            builder,
            "render_fewer_on_fast_graphic",
            cond -> CGlobal.renderFewerInFastGraphic = cond
        );
        registerSwitchCommand(
            builder,
            "gl_check_error",
            cond -> Global.doCheckGlError = cond
        );
        registerSwitchCommand(
            builder,
            "far_scenery",
            cond -> FSRenderingContext.isFarSceneryEnabled = cond
        );
        registerSwitchCommand(
            builder,
            "smooth_chunk_unload",
            cond -> CGlobal.smoothChunkUnload = cond
        );
        registerSwitchCommand(
            builder,
            "update_far_scenery",
            cond -> FarSceneryRenderer.shouldUpdateFarScenery = cond
        );
        registerSwitchCommand(
            builder,
            "early_light_update",
            cond -> CGlobal.earlyClientLightUpdate = cond
        );
        registerSwitchCommand(
            builder,
            "super_advanced_frustum_culling",
            cond -> CGlobal.useSuperAdvancedFrustumCulling = cond
        );
        registerSwitchCommand(
            builder,
            "teleportation_debug",
            cond -> Global.teleportationDebugEnabled = cond
        );
        registerSwitchCommand(
            builder,
            "cross_portal_entity_rendering",
            cond -> Global.correctCrossPortalEntityRendering = cond
        );
        
        builder.then(CommandManager
            .literal("print_class_path")
            .executes(context -> {
                printClassPath();
                return 0;
            })
        );
        
        dispatcher.register(builder);
        
        Helper.log("Successfully initialized command /immersive_portals_debug");
    }
    
    public static void eraseChunk(ChunkPos chunkPos, World world, int yStart, int yEnd) {
        for (int x = 0; x < 16; x++) {
            for (int z = 0; z < 16; z++) {
                for (int y = yStart; y < yEnd; y++) {
                    world.setBlockState(
                        chunkPos.toBlockPos(
                            x, y, z
                        ),
                        Blocks.AIR.getDefaultState()
                    );
                }
            }
        }
    }
    
    private static void printClassPath() {
        System.out.println(
            Arrays.stream(
                ((URLClassLoader) ClassLoader.getSystemClassLoader()).getURLs()
            ).map(
                url -> "\"" + url.getFile().substring(1).replace("%20", " ") + "\""
            ).collect(Collectors.joining(",\n"))
        );
    }
    
    private static void registerSwitchCommand(
        LiteralArgumentBuilder<ServerCommandSource> builder,
        String name,
        Consumer<Boolean> setFunction
    ) {
        builder = builder.then(CommandManager
            .literal(name + "_enable")
            .executes(context -> {
                setFunction.accept(true);
                return 0;
            })
        );
        builder = builder.then(CommandManager
            .literal(name + "_disable")
            .executes(context -> {
                setFunction.accept(false);
                return 0;
            })
        );
    }
    
    private static int reportResourceConsumption(CommandContext<ServerCommandSource> context) throws CommandSyntaxException {
        StringBuilder str = new StringBuilder();
        
        str.append("Client Chunk:\n");
        CGlobal.clientWorldLoader.clientWorldMap.values().forEach(world -> {
            str.append(String.format(
                "%s %s\n",
                world.dimension.getType(),
                ((MyClientChunkManager) world.getChunkManager()).getLoadedChunkCount()
            ));
        });
        
        
        str.append("Chunk Renderers:\n");
        CGlobal.clientWorldLoader.worldRendererMap.forEach(
            (dimension, worldRenderer) -> {
                str.append(String.format(
                    "%s %s\n",
                    dimension,
                    ((MyBuiltChunkStorage) ((IEWorldRenderer) worldRenderer)
                        .getBuiltChunkStorage()
                    ).getManagedChunkNum()
                ));
            }
        );
        
        str.append("Server Chunks:\n");
        McHelper.getServer().getWorlds().forEach(
            world -> {
                str.append(String.format(
                    "%s %s\n",
                    world.dimension.getType(),
                    world.getForcedChunks().size()
                ));
            }
        );
        
        String result = str.toString();
        
        Helper.log(str);
        
        context.getSource().getPlayer().sendMessage(new LiteralText(result));
        
        return 0;
    }
    
    private static int isClientChunkLoaded(CommandContext<ServerCommandSource> context) throws CommandSyntaxException {
        int chunkX = IntegerArgumentType.getInteger(context, "chunkX");
        int chunkZ = IntegerArgumentType.getInteger(context, "chunkZ");
        Chunk chunk = MinecraftClient.getInstance().world.getChunk(
            chunkX, chunkZ
        );
        McHelper.serverLog(
            context.getSource().getPlayer(),
            chunk != null && !(chunk instanceof EmptyChunk) ? "yes" : "no"
        );
        return 0;
    }
    
    private static int setMaxPortalLayer(int m) {
        Global.maxPortalLayer = m;
        return 0;
    }
    
    private static int listNearbyPortals(CommandContext<ServerCommandSource> context) throws CommandSyntaxException {
        ServerPlayerEntity playerServer = context.getSource().getPlayer();
        ClientPlayerEntity playerClient = MinecraftClient.getInstance().player;
        
        McHelper.serverLog(playerServer, "Server Portals");
        McHelper.serverLog(
            playerServer,
            Helper.myToString(
                McHelper.getEntitiesNearby(
                    playerServer, Portal.class, 64
                )
            )
        );
        
        McHelper.serverLog(playerServer, "Client Portals");
        McHelper.serverLog(
            playerServer,
            Helper.myToString(
                McHelper.getEntitiesNearby(
                    playerClient, Portal.class, 64
                )
            )
        );
        
        return 0;
    }
    
    private static Consumer<ServerPlayerEntity> originalAddPortalFunctionality;
    private static Consumer<ServerPlayerEntity> addPortalFunctionality;
    
    static {
        originalAddPortalFunctionality = (player) -> {
            Vec3d fromPos = player.getPos();
            Vec3d fromNormal = player.getRotationVector().multiply(-1);
            ServerWorld fromWorld = ((ServerWorld) player.world);
            
            addPortalFunctionality = (playerEntity) -> {
                Vec3d toPos = playerEntity.getPos();
                DimensionType toDimension = player.dimension;
                
                Portal portal = new Portal(Portal.entityType, fromWorld);
                portal.setPos(fromPos.x, fromPos.y, fromPos.z);
                
                portal.axisH = new Vec3d(0, 1, 0);
                portal.axisW = portal.axisH.crossProduct(fromNormal).normalize();
                
                portal.dimensionTo = toDimension;
                portal.destination = toPos;
                
                portal.width = 4;
                portal.height = 4;
                
                assert portal.isPortalValid();
                
                fromWorld.spawnEntity(portal);
                
                addPortalFunctionality = originalAddPortalFunctionality;
            };
        };
        
        addPortalFunctionality = originalAddPortalFunctionality;
    }
    
    private static int addPortal(CommandContext<ServerCommandSource> context) {
        try {
            addPortalFunctionality.accept(context.getSource().getPlayer());
        }
        catch (CommandSyntaxException e) {
            e.printStackTrace();
        }
        return 0;
    }
    
    private static int reportPlayerStatus(CommandContext<ServerCommandSource> context) throws CommandSyntaxException {
        //only invoked on single player
        
        ServerPlayerEntity playerMP = context.getSource().getPlayer();
        ClientPlayerEntity playerSP = MinecraftClient.getInstance().player;
        
        McHelper.serverLog(
            playerMP,
            "On Server " + playerMP.dimension + " " + playerMP.getPos()
        );
        McHelper.serverLog(
            playerMP,
            "On Client " + playerSP.dimension + " " + playerSP.getPos()
        );
        return 0;
    }
    
}<|MERGE_RESOLUTION|>--- conflicted
+++ resolved
@@ -337,15 +337,9 @@
             .literal("erase_chunk")
             .executes(context -> {
                 ServerPlayerEntity player = context.getSource().getPlayer();
-<<<<<<< HEAD
     
                 eraseChunk(new ChunkPos(new BlockPos(player.getPos())), player.world, 0, 256);
     
-=======
-                
-                eraseChunk(new ChunkPos(player.getBlockPos()), player.world, 0, 256);
-                
->>>>>>> 3c37743b
                 return 0;
             })
         );
@@ -353,15 +347,9 @@
             .literal("erase_chunk_large")
             .executes(context -> {
                 ServerPlayerEntity player = context.getSource().getPlayer();
-<<<<<<< HEAD
     
                 ChunkPos center = new ChunkPos(new BlockPos(player.getPos()));
     
-=======
-                
-                ChunkPos center = new ChunkPos(player.getBlockPos());
-                
->>>>>>> 3c37743b
                 for (int dx = -4; dx <= 4; dx++) {
                     for (int dz = -4; dz <= 4; dz++) {
                         eraseChunk(
@@ -373,7 +361,7 @@
                         );
                     }
                 }
-                
+    
                 return 0;
             })
         );
@@ -381,15 +369,9 @@
             .literal("erase_chunk_large_middle")
             .executes(context -> {
                 ServerPlayerEntity player = context.getSource().getPlayer();
-<<<<<<< HEAD
             
                 ChunkPos center = new ChunkPos(new BlockPos(player.getPos()));
             
-=======
-                
-                ChunkPos center = new ChunkPos(player.getBlockPos());
-                
->>>>>>> 3c37743b
                 for (int dx = -4; dx <= 4; dx++) {
                     for (int dz = -4; dz <= 4; dz++) {
                         eraseChunk(
@@ -401,7 +383,7 @@
                         );
                     }
                 }
-                
+            
                 return 0;
             })
         );
@@ -440,17 +422,7 @@
             "super_advanced_frustum_culling",
             cond -> CGlobal.useSuperAdvancedFrustumCulling = cond
         );
-        registerSwitchCommand(
-            builder,
-            "teleportation_debug",
-            cond -> Global.teleportationDebugEnabled = cond
-        );
-        registerSwitchCommand(
-            builder,
-            "cross_portal_entity_rendering",
-            cond -> Global.correctCrossPortalEntityRendering = cond
-        );
-        
+    
         builder.then(CommandManager
             .literal("print_class_path")
             .executes(context -> {
@@ -458,9 +430,9 @@
                 return 0;
             })
         );
-        
+    
         dispatcher.register(builder);
-        
+    
         Helper.log("Successfully initialized command /immersive_portals_debug");
     }
     
