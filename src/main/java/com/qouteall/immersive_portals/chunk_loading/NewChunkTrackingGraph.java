--- conflicted
+++ resolved
@@ -171,13 +171,6 @@
             );
             
             LongSortedSet additionalLoadedChunks = new LongLinkedOpenHashSet();
-<<<<<<< HEAD
-            additionalChunkLoaders.forEach(chunkLoader -> chunkLoader.foreachChunkPos(
-                (dim, x, z, dis) -> {
-                    if (world.getRegistryKey() == dim) {
-                        additionalLoadedChunks.add(ChunkPos.toLong(x, z));
-                        MyLoadingTicket.load(world, new ChunkPos(x, z));
-=======
             additionalChunkLoaders.forEach(weakRef -> {
                 ChunkVisibilityManager.ChunkLoader loader = weakRef.get();
                 if (loader == null) return;
@@ -187,7 +180,6 @@
                             additionalLoadedChunks.add(ChunkPos.toLong(x, z));
                             MyLoadingTicket.load(world, new ChunkPos(x, z));
                         }
->>>>>>> 5c285d81
                     }
                 );
             });
