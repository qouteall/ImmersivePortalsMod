package com.qouteall.immersive_portals.optifine_compatibility;

import com.mojang.blaze3d.platform.GlStateManager;
import com.qouteall.immersive_portals.CGlobal;
import com.qouteall.immersive_portals.CHelper;
import com.qouteall.immersive_portals.ducks.IEFrameBuffer;
import com.qouteall.immersive_portals.portal.Portal;
import com.qouteall.immersive_portals.render.MyGameRenderer;
import com.qouteall.immersive_portals.render.MyRenderHelper;
import com.qouteall.immersive_portals.render.PortalRenderer;
import com.qouteall.immersive_portals.render.QueryManager;
import com.qouteall.immersive_portals.render.SecondaryFrameBuffer;
import com.qouteall.immersive_portals.render.ShaderManager;
import com.qouteall.immersive_portals.render.ViewAreaRenderer;
import com.qouteall.immersive_portals.render.context_management.PortalRendering;
import com.qouteall.immersive_portals.render.context_management.RenderStates;
import net.minecraft.client.gl.Framebuffer;
import net.minecraft.client.util.math.MatrixStack;
import net.minecraft.client.world.ClientWorld;
import net.minecraft.util.math.Vec3d;
import net.optifine.shaders.Shaders;
import org.lwjgl.opengl.GL11;
import org.lwjgl.opengl.GL20;
import org.lwjgl.opengl.GL30;

import static org.lwjgl.opengl.GL11.GL_COLOR_BUFFER_BIT;
import static org.lwjgl.opengl.GL11.GL_DEPTH_BUFFER_BIT;
import static org.lwjgl.opengl.GL11.GL_EQUAL;
import static org.lwjgl.opengl.GL11.GL_INCR;
import static org.lwjgl.opengl.GL11.GL_KEEP;
import static org.lwjgl.opengl.GL11.GL_NEAREST;
import static org.lwjgl.opengl.GL11.GL_STENCIL_BUFFER_BIT;
import static org.lwjgl.opengl.GL11.GL_STENCIL_TEST;
import static org.lwjgl.opengl.GL11.glDisable;
import static org.lwjgl.opengl.GL11.glEnable;
import static org.lwjgl.opengl.GL11.glStencilFunc;
import static org.lwjgl.opengl.GL11.glStencilOp;

public class RendererMixed extends PortalRenderer {
    private SecondaryFrameBuffer[] deferredFbs = new SecondaryFrameBuffer[0];
    
    //OptiFine messes up with transformations so store it
    private MatrixStack modelView = new MatrixStack();
    
    @Override
    public boolean shouldSkipClearing() {
        return false;
    }
    
    @Override
    public void onRenderCenterEnded(MatrixStack matrixStack) {
        int portalLayer = PortalRendering.getPortalLayer();
        
        initStencilForLayer(portalLayer);
        
        deferredFbs[portalLayer].fb.beginWrite(true);
        
        glEnable(GL_STENCIL_TEST);
        glStencilFunc(GL_EQUAL, portalLayer, 0xFF);
        glStencilOp(GL_KEEP, GL_KEEP, GL_KEEP);
        
        Framebuffer mcFrameBuffer = client.getFramebuffer();
    
        if (OFHelper.isChocapicShader()) {
            MyRenderHelper.clearAlphaTo1(mcFrameBuffer);
        }
        
        deferredFbs[portalLayer].fb.beginWrite(true);
        MyRenderHelper.myDrawFrameBuffer(mcFrameBuffer, false, true);
        
        glDisable(GL_STENCIL_TEST);
        
        MatrixStack effectiveTransformation = this.modelView;
        modelView = new MatrixStack();
        
        renderPortals(effectiveTransformation);
    }
    
    private void initStencilForLayer(int portalLayer) {
        if (portalLayer == 0) {
            deferredFbs[portalLayer].fb.beginWrite(true);
            GlStateManager.clearStencil(0);
            GL11.glClear(GL11.GL_STENCIL_BUFFER_BIT);
        }
        else {
            GL30.glBindFramebuffer(GL30.GL_READ_FRAMEBUFFER, deferredFbs[portalLayer - 1].fb.fbo);
            GL30.glBindFramebuffer(GL30.GL_DRAW_FRAMEBUFFER, deferredFbs[portalLayer].fb.fbo);
            
            GL30.glBlitFramebuffer(
                0, 0, deferredFbs[0].fb.viewportWidth, deferredFbs[0].fb.viewportHeight,
                0, 0, deferredFbs[0].fb.viewportWidth, deferredFbs[0].fb.viewportHeight,
                GL_STENCIL_BUFFER_BIT, GL_NEAREST
            );
        }
    }
    
    @Override
    public void onBeforeTranslucentRendering(MatrixStack matrixStack) {
    
    }
    
    @Override
    public void onAfterTranslucentRendering(MatrixStack matrixStack) {
        OFHelper.copyFromShaderFbTo(
            deferredFbs[PortalRendering.getPortalLayer()].fb,
            GL_DEPTH_BUFFER_BIT
        );
        
        modelView.push();
        modelView.peek().getModel().multiply(matrixStack.peek().getModel());
        modelView.peek().getNormal().multiply(matrixStack.peek().getNormal());
    }
    
    @Override
    public void prepareRendering() {
        if (CGlobal.shaderManager == null) {
            CGlobal.shaderManager = new ShaderManager();
        }
        
        if (deferredFbs.length != PortalRendering.getMaxPortalLayer() + 1) {
            for (SecondaryFrameBuffer fb : deferredFbs) {
                fb.fb.delete();
            }
            
            deferredFbs = new SecondaryFrameBuffer[PortalRendering.getMaxPortalLayer() + 1];
            for (int i = 0; i < deferredFbs.length; i++) {
                deferredFbs[i] = new SecondaryFrameBuffer();
            }
        }
        
        for (SecondaryFrameBuffer deferredFb : deferredFbs) {
            deferredFb.prepare();
            ((IEFrameBuffer) deferredFb.fb).setIsStencilBufferEnabledAndReload(true);
            
            deferredFb.fb.beginWrite(true);
            GlStateManager.clearColor(1, 0, 1, 0);
            GlStateManager.clearDepth(1);
            GlStateManager.clearStencil(0);
            GL11.glClear(GL_COLOR_BUFFER_BIT | GL_DEPTH_BUFFER_BIT | GL_STENCIL_BUFFER_BIT);
            
        }
        
        OFGlobal.bindToShaderFrameBuffer.run();
    }
    
    @Override
    public void finishRendering() {
        GlStateManager.colorMask(true, true, true, true);
        Shaders.useProgram(Shaders.ProgramNone);
        
        if (RenderStates.getRenderedPortalNum() == 0) {
            return;
        }
        
        Framebuffer mainFrameBuffer = client.getFramebuffer();
        mainFrameBuffer.beginWrite(true);
        
        deferredFbs[0].fb.draw(mainFrameBuffer.viewportWidth, mainFrameBuffer.viewportHeight);
        
        CHelper.checkGlError();
    }
    
    @Override
    protected void doRenderPortal(Portal portal, MatrixStack matrixStack) {
        //reset projection matrix
<<<<<<< HEAD
        client.gameRenderer.loadProjectionMatrix(MyRenderHelper.projectionMatrix);
=======
        client.gameRenderer.method_22709(RenderStates.projectionMatrix);
>>>>>>> 61565fec
        
        //write to deferred buffer
        if (!tryRenderViewAreaInDeferredBufferAndIncreaseStencil(portal, matrixStack)) {
            return;
        }
    
        PortalRendering.pushPortalLayer(portal);
        
        OFGlobal.bindToShaderFrameBuffer.run();
        renderPortalContent(portal);
        
        int innerLayer = PortalRendering.getPortalLayer();
    
        PortalRendering.popPortalLayer();
        
        int outerLayer = PortalRendering.getPortalLayer();
        
        if (innerLayer > PortalRendering.getMaxPortalLayer()) {
            return;
        }
        
        deferredFbs[outerLayer].fb.beginWrite(true);
        
        MyRenderHelper.myDrawFrameBuffer(
            deferredFbs[innerLayer].fb,
            true,
            true
        );
    }
    
    private boolean tryRenderViewAreaInDeferredBufferAndIncreaseStencil(
        Portal portal, MatrixStack matrixStack
    ) {
        int portalLayer = PortalRendering.getPortalLayer();
        
        initStencilForLayer(portalLayer);
        
        deferredFbs[portalLayer].fb.beginWrite(true);
        
        GL20.glUseProgram(0);
        
        GL11.glEnable(GL_STENCIL_TEST);
        GL11.glStencilFunc(GL11.GL_EQUAL, portalLayer, 0xFF);
        GL11.glStencilOp(GL_KEEP, GL_KEEP, GL_INCR);
        
        GlStateManager.enableDepthTest();
        
        boolean result = QueryManager.renderAndGetDoesAnySamplePassed(() -> {
            ViewAreaRenderer.drawPortalViewTriangle(
                portal, matrixStack, true, true
            );
        });
        
        GL11.glDisable(GL_STENCIL_TEST);
        
        OFGlobal.bindToShaderFrameBuffer.run();
        
        return result;
    }
    
    @Override
    protected void invokeWorldRendering(
        Vec3d newEyePos, Vec3d newLastTickEyePos, ClientWorld newWorld
    ) {
        MyGameRenderer.switchAndRenderTheWorld(
            newWorld, newEyePos,
            newLastTickEyePos,
            runnable -> {
                OFGlobal.shaderContextManager.switchContextAndRun(()->{
                    OFGlobal.bindToShaderFrameBuffer.run();
                    runnable.run();
                });
            }
        );
    }
    
//    @Override
//    protected void renderPortalContentWithContextSwitched(
//        Portal portal, Vec3d oldCameraPos, ClientWorld oldWorld
//    ) {
//        OFGlobal.shaderContextManager.switchContextAndRun(
//            () -> {
//                OFGlobal.bindToShaderFrameBuffer.run();
//                super.renderPortalContentWithContextSwitched(portal, oldCameraPos, oldWorld);
//            }
//        );
//    }
    
    @Override
    public void renderPortalInEntityRenderer(Portal portal) {
        //TODO render shadow
//        if (Shaders.isShadowPass) {
//            ViewAreaRenderer.drawPortalViewTriangle(portal);
//        }
    }
}<|MERGE_RESOLUTION|>--- conflicted
+++ resolved
@@ -163,11 +163,7 @@
     @Override
     protected void doRenderPortal(Portal portal, MatrixStack matrixStack) {
         //reset projection matrix
-<<<<<<< HEAD
         client.gameRenderer.loadProjectionMatrix(MyRenderHelper.projectionMatrix);
-=======
-        client.gameRenderer.method_22709(RenderStates.projectionMatrix);
->>>>>>> 61565fec
         
         //write to deferred buffer
         if (!tryRenderViewAreaInDeferredBufferAndIncreaseStencil(portal, matrixStack)) {
