--- conflicted
+++ resolved
@@ -43,15 +43,11 @@
     public static boolean looseVisibleChunkIteration = true;
     
     public static boolean blameOpenJdk = true;
-<<<<<<< HEAD
     
     public static boolean portalPlaceholderPassthrough = true;
     
-=======
-
     public static boolean mirrorInteractableThroughPortal = true;
 
->>>>>>> 1e47223c
     public static enum RenderMode {
         normal,
         compatibility,
