--- conflicted
+++ resolved
@@ -3,12 +3,7 @@
 import com.qouteall.immersive_portals.CGlobal;
 import com.qouteall.immersive_portals.Helper;
 import com.qouteall.immersive_portals.portal.Portal;
-<<<<<<< HEAD
-import com.qouteall.immersive_portals.portal.PortalPlaceholderBlock;
 import com.qouteall.immersive_portals.render.MyRenderHelper;
-=======
-import net.minecraft.block.BlockState;
->>>>>>> d4de10de
 import net.minecraft.client.MinecraftClient;
 import net.minecraft.client.world.ClientWorld;
 import net.minecraft.item.ItemStack;
@@ -23,9 +18,7 @@
 import net.minecraft.world.RayTraceContext;
 import net.minecraft.world.dimension.DimensionType;
 
-import java.util.ArrayList;
 import java.util.List;
-import java.util.concurrent.atomic.AtomicReference;
 import java.util.stream.Collectors;
 
 public class BlockManipulationClient {
@@ -37,16 +30,6 @@
 
     public static boolean isPointingToPortal() {
         return remotePointedDim != null;
-    }
-
-    private static BlockHitResult createMissedHitResult(Vec3d from, Vec3d to) {
-        Vec3d dir = from.subtract(to).normalize();
-
-        return BlockHitResult.createMissed(to, Direction.getFacing(dir.x, dir.y, dir.z), new BlockPos(to));
-    }
-
-    private static boolean hitResultIsMissedOrNull(HitResult bhr) {
-        return bhr == null || bhr.getType() == HitResult.Type.MISS;
     }
 
     public static void updatePointedBlock(float partialTicks) {
@@ -80,127 +63,6 @@
             .stream()
             .map(Portal::toString)
             .collect(Collectors.joining("\n"));
-    }
-
-    private static double getHitResultDistance(HitResult hitResult, Vec3d from) {
-        if (from == null) {
-            from = client.gameRenderer.getCamera().getPos();
-        }
-
-        if (hitResultIsMissedOrNull(hitResult)) {
-            return 23333;
-        }
-<<<<<<< HEAD
-
-        //pointing to placeholder block does not count
-        if (hitResult instanceof BlockHitResult) {
-            BlockPos hitPos = ((BlockHitResult) hitResult).getBlockPos();
-            if (client.world.getBlockState(hitPos).getBlock() == PortalPlaceholderBlock.instance) {
-                return 23333;
-            }
-        }
-
-        return from.distanceTo(hitResult.getPos());
-    }
-
-    private static double getCurrentTargetDistance(Vec3d from) {
-        if (hitResultIsMissedOrNull(remoteHitResult)) {
-            return getHitResultDistance(client.crosshairTarget, from);
-=======
-        
-        return cameraPos.distanceTo(client.crosshairTarget.getPos());
-    }
-    
-    private static void updateTargetedBlockThroughPortal(
-        Vec3d cameraPos,
-        Vec3d viewVector,
-        DimensionType playerDimension,
-        double beginDistance,
-        double endDistance,
-        Portal portal
-    ) {
-        
-        Vec3d from = portal.transformPoint(
-            cameraPos.add(viewVector.multiply(beginDistance))
-        );
-        Vec3d to = portal.transformPoint(
-            cameraPos.add(viewVector.multiply(endDistance))
-        );
-        
-        RayTraceContext context = new RayTraceContext(
-            from,
-            to,
-            RayTraceContext.ShapeType.OUTLINE,
-            RayTraceContext.FluidHandling.NONE,
-            client.player
-        );
-        
-        ClientWorld world = CGlobal.clientWorldLoader.getWorld(
-            portal.dimensionTo
-        );
-        
-        remoteHitResult = BlockView.rayTrace(
-            context,
-            (rayTraceContext, blockPos) -> {
-                BlockState blockState = world.getBlockState(blockPos);
-                
-                //when seeing through mirror don't stop at the glass block
-                if (portal instanceof Mirror) {
-                    if (portal.getDistanceToNearestPointInPortal(new Vec3d(blockPos).add(
-                        0.5,
-                        0.5,
-                        0.5
-                    )) < 0.6) {
-                        return null;
-                    }
-                }
-                
-                FluidState fluidState = world.getFluidState(blockPos);
-                Vec3d start = rayTraceContext.getStart();
-                Vec3d end = rayTraceContext.getEnd();
-                /**{@link VoxelShape#rayTrace(Vec3d, Vec3d, BlockPos)}*/
-                //correct the start pos to avoid being considered inside block
-                Vec3d correctedStart = start.subtract(end.subtract(start).multiply(0.0015));
-                VoxelShape solidShape = rayTraceContext.getBlockShape(blockState, world, blockPos);
-                BlockHitResult blockHitResult = world.rayTraceBlock(
-                    correctedStart, end, blockPos, solidShape, blockState
-                );
-                VoxelShape fluidShape = rayTraceContext.getFluidShape(fluidState, world, blockPos);
-                BlockHitResult blockHitResult2 = fluidShape.rayTrace(start, end, blockPos);
-                double d = blockHitResult == null ? Double.MAX_VALUE :
-                    rayTraceContext.getStart().squaredDistanceTo(blockHitResult.getPos());
-                double e = blockHitResult2 == null ? Double.MAX_VALUE :
-                    rayTraceContext.getStart().squaredDistanceTo(blockHitResult2.getPos());
-                return d <= e ? blockHitResult : blockHitResult2;
-            },
-            (rayTraceContext) -> {
-                Vec3d vec3d = rayTraceContext.getStart().subtract(rayTraceContext.getEnd());
-                return BlockHitResult.createMissed(
-                    rayTraceContext.getEnd(),
-                    Direction.getFacing(vec3d.x, vec3d.y, vec3d.z),
-                    new BlockPos(rayTraceContext.getEnd())
-                );
-            }
-        );
-        
-        if (remoteHitResult.getPos().y < 0.1) {
-            remoteHitResult = new BlockHitResult(
-                remoteHitResult.getPos(),
-                Direction.DOWN,
-                ((BlockHitResult) remoteHitResult).getBlockPos(),
-                ((BlockHitResult) remoteHitResult).isInsideBlock()
-            );
-        }
-        
-        if (remoteHitResult != null) {
-            if (!world.getBlockState(((BlockHitResult) remoteHitResult).getBlockPos()).isAir()) {
-                client.crosshairTarget = createMissedHitResult(from, to);
-                remotePointedDim = portal.dimensionTo;
-            }
->>>>>>> d4de10de
-        }
-
-        return getHitResultDistance(remoteHitResult, from);
     }
 
     public static void myHandleBlockBreaking(boolean isKeyPressed) {
