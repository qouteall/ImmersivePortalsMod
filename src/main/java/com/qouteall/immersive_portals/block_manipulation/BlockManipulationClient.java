package com.qouteall.immersive_portals.block_manipulation;

import com.qouteall.immersive_portals.CGlobal;
import com.qouteall.immersive_portals.commands.PortalCommand;
import com.qouteall.immersive_portals.portal.Portal;
import com.qouteall.immersive_portals.portal.PortalPlaceholderBlock;
import net.minecraft.block.BlockState;
import net.minecraft.block.Blocks;
import net.minecraft.client.MinecraftClient;
import net.minecraft.client.world.ClientWorld;
import net.minecraft.fluid.FluidState;
import net.minecraft.item.ItemStack;
import net.minecraft.util.ActionResult;
import net.minecraft.util.Hand;
import net.minecraft.util.Pair;
import net.minecraft.util.hit.BlockHitResult;
import net.minecraft.util.hit.HitResult;
import net.minecraft.util.math.BlockPos;
import net.minecraft.util.math.Direction;
import net.minecraft.util.math.Vec3d;
import net.minecraft.util.shape.VoxelShape;
import net.minecraft.world.BlockView;
import net.minecraft.world.RayTraceContext;
import net.minecraft.world.dimension.DimensionType;

public class BlockManipulationClient {
    private static final MinecraftClient client = MinecraftClient.getInstance();
    
    public static DimensionType remotePointedDim;
    public static HitResult remoteHitResult;
    public static boolean isContextSwitched = false;
    
    public static boolean isPointingToPortal() {
        return remotePointedDim != null;
    }

    private static BlockHitResult createMissedHitResult(Vec3d from, Vec3d to) {
        Vec3d dir = to.subtract(from).normalize();

        return BlockHitResult.createMissed(to, Direction.getFacing(dir.x, dir.y, dir.z), new BlockPos(to));
    }

    private static boolean hitResultIsMissedOrNull(HitResult bhr) {
        return bhr == null || bhr.getType() == HitResult.Type.MISS;
    }

    public static void updatePointedBlock(float partialTicks) {
        if (client.interactionManager == null || client.world == null) {
            return;
        }
        
        remotePointedDim = null;
        remoteHitResult = null;
        
        Vec3d cameraPos = client.gameRenderer.getCamera().getPos();
        
        float reachDistance = client.interactionManager.getReachDistance();

        PortalCommand.getPlayerPointingPortalRaw(
            client.player, partialTicks, reachDistance, true
        ).ifPresent(pair -> {
            if(pair.getFirst().isInteractable()) {
                double distanceToPortalPointing = pair.getSecond().distanceTo(cameraPos);
                if(distanceToPortalPointing < getCurrentTargetDistance() + 0.2) {
                    client.crosshairTarget = createMissedHitResult(cameraPos, pair.getSecond());

                    updateTargetedBlockThroughPortal(
                            cameraPos,
                            client.player.getRotationVec(partialTicks),
                            client.player.dimension,
                            distanceToPortalPointing,
                            reachDistance,
                            pair.getFirst()
                    );
                }
            }
        });
    }

    private static double getCurrentTargetDistance() {
        Vec3d cameraPos = client.gameRenderer.getCamera().getPos();

        if (hitResultIsMissedOrNull(client.crosshairTarget)) {
            return 23333;
        }
    
        if (client.crosshairTarget instanceof BlockHitResult) {
            BlockPos hitPos = ((BlockHitResult) client.crosshairTarget).getBlockPos();
            if (client.world.getBlockState(hitPos).getBlock() == PortalPlaceholderBlock.instance) {
                return 23333;
            }
        }
        
        return cameraPos.distanceTo(client.crosshairTarget.getPos());
    }
    
    private static void updateTargetedBlockThroughPortal(
        Vec3d cameraPos,
        Vec3d viewVector,
        DimensionType playerDimension,
        double beginDistance,
        double endDistance,
        Portal portal
    ) {
        MinecraftClient mc = MinecraftClient.getInstance();
        
        Vec3d from = portal.transformPoint(
            cameraPos.add(viewVector.multiply(beginDistance))
        );
        Vec3d to = portal.transformPoint(
            cameraPos.add(viewVector.multiply(endDistance))
        );
    
        //do not touch barrier block through world wrapping portal
//        from = from.add(to.subtract(from).normalize().multiply(0.00151));
        
        RayTraceContext context = new RayTraceContext(
            from,
            to,
            RayTraceContext.ShapeType.OUTLINE,
            RayTraceContext.FluidHandling.NONE,
            client.player
        );
        
        ClientWorld world = CGlobal.clientWorldLoader.getWorld(
            portal.dimensionTo
        );
        
        remoteHitResult = BlockView.rayTrace(
            context,
            (rayTraceContext, blockPos) -> {
                BlockState blockState = world.getBlockState(blockPos);
    
                if (blockState.getBlock() == PortalPlaceholderBlock.instance) {
                    return null;
                }
<<<<<<< HEAD
    
                //when seeing through mirror don't stop at the glass block
                if (portal instanceof Mirror) {
                    if (portal.getDistanceToNearestPointInPortal( Vec3d.of(blockPos).add(0.5,0.5,0.5)) < 0.6) {
                        return null;
                    }
=======
                if (blockState.getBlock() == Blocks.BARRIER) {
                    return null;
>>>>>>> 61565fec
                }
                
                FluidState fluidState = world.getFluidState(blockPos);
                Vec3d start = rayTraceContext.getStart();
                Vec3d end = rayTraceContext.getEnd();
                /**{@link VoxelShape#rayTrace(Vec3d, Vec3d, BlockPos)}*/
                //correct the start pos to avoid being considered inside block
                Vec3d correctedStart = start.subtract(end.subtract(start).multiply(0.0015));
//                Vec3d correctedStart = start;
                VoxelShape solidShape = rayTraceContext.getBlockShape(blockState, world, blockPos);
                BlockHitResult blockHitResult = world.rayTraceBlock(
                    correctedStart, end, blockPos, solidShape, blockState
                );
                VoxelShape fluidShape = rayTraceContext.getFluidShape(fluidState, world, blockPos);
                BlockHitResult blockHitResult2 = fluidShape.rayTrace(start, end, blockPos);
                double d = blockHitResult == null ? Double.MAX_VALUE :
                    rayTraceContext.getStart().squaredDistanceTo(blockHitResult.getPos());
                double e = blockHitResult2 == null ? Double.MAX_VALUE :
                    rayTraceContext.getStart().squaredDistanceTo(blockHitResult2.getPos());
                return d <= e ? blockHitResult : blockHitResult2;
            },
            (rayTraceContext) -> {
                Vec3d vec3d = rayTraceContext.getStart().subtract(rayTraceContext.getEnd());
                return BlockHitResult.createMissed(
                    rayTraceContext.getEnd(),
                    Direction.getFacing(vec3d.x, vec3d.y, vec3d.z),
                    new BlockPos(rayTraceContext.getEnd())
                );
            }
        );
        
        if (remoteHitResult.getPos().y < 0.1) {
            remoteHitResult = new BlockHitResult(
                remoteHitResult.getPos(),
                Direction.DOWN,
                ((BlockHitResult) remoteHitResult).getBlockPos(),
                ((BlockHitResult) remoteHitResult).isInsideBlock()
            );
        }
        
        if (remoteHitResult != null) {
            if (!world.getBlockState(((BlockHitResult) remoteHitResult).getBlockPos()).isAir()) {
                client.crosshairTarget = createMissedHitResult(from, to);
                remotePointedDim = portal.dimensionTo;
            }
        }
        
    }

    public static void myHandleBlockBreaking(boolean isKeyPressed) {
//        if (remoteHitResult == null) {
//            return;
//        }
        
        
        if (!client.player.isUsingItem()) {
            if (isKeyPressed && isPointingToPortal()) {
                BlockHitResult blockHitResult = (BlockHitResult) remoteHitResult;
                BlockPos blockPos = blockHitResult.getBlockPos();
                ClientWorld remoteWorld =
                    CGlobal.clientWorldLoader.getWorld(remotePointedDim);
                if (!remoteWorld.getBlockState(blockPos).isAir()) {
                    Direction direction = blockHitResult.getSide();
                    if (myUpdateBlockBreakingProgress(blockPos, direction)) {
                        client.particleManager.addBlockBreakingParticles(blockPos, direction);
                        client.player.swingHand(Hand.MAIN_HAND);
                    }
                }
                
            }
            else {
                client.interactionManager.cancelBlockBreaking();
            }
        }
    }
    
    //hacky switch
    public static boolean myUpdateBlockBreakingProgress(
        BlockPos blockPos,
        Direction direction
    ) {
//        if (remoteHitResult == null) {
//            return false;
//        }
        
        ClientWorld oldWorld = client.world;
        client.world = CGlobal.clientWorldLoader.getWorld(remotePointedDim);
        isContextSwitched = true;
        
        try {
            return client.interactionManager.updateBlockBreakingProgress(blockPos, direction);
        }
        finally {
            client.world = oldWorld;
            isContextSwitched = false;
        }
        
    }
    
    public static void myAttackBlock() {
//        if (remoteHitResult == null) {
//            return;
//        }
        
        
        ClientWorld targetWorld =
            CGlobal.clientWorldLoader.getWorld(remotePointedDim);
        BlockPos blockPos = ((BlockHitResult) remoteHitResult).getBlockPos();
        
        if (targetWorld.isAir(blockPos)) {
            return;
        }
        
        ClientWorld oldWorld = client.world;
        
        client.world = targetWorld;
        isContextSwitched = true;
        
        try {
            client.interactionManager.attackBlock(
                blockPos,
                ((BlockHitResult) remoteHitResult).getSide()
            );
        }
        finally {
            client.world = oldWorld;
            isContextSwitched = false;
        }
        
        client.player.swingHand(Hand.MAIN_HAND);
    }
    
    //too lazy to rewrite the whole interaction system so hack there and here
    public static void myItemUse(Hand hand) {
//        if (remoteHitResult == null) {
//            return;
//        }
        
        ClientWorld targetWorld =
            CGlobal.clientWorldLoader.getWorld(remotePointedDim);
        
        ItemStack itemStack = client.player.getStackInHand(hand);
        BlockHitResult blockHitResult = (BlockHitResult) remoteHitResult;
        
        Pair<BlockHitResult, DimensionType> result =
            BlockManipulationServer.getHitResultForPlacingNew(targetWorld, blockHitResult);
        blockHitResult = result.getLeft();
        targetWorld = CGlobal.clientWorldLoader.getWorld(result.getRight());
        remoteHitResult = blockHitResult;
        remotePointedDim = result.getRight();
        
        int i = itemStack.getCount();
        ActionResult actionResult2 = myInteractBlock(hand, targetWorld, blockHitResult);
        if (actionResult2.isAccepted()) {
            if (actionResult2.shouldSwingHand()) {
                client.player.swingHand(hand);
                if (!itemStack.isEmpty() && (itemStack.getCount() != i || client.interactionManager.hasCreativeInventory())) {
                    client.gameRenderer.firstPersonRenderer.resetEquipProgress(hand);
                }
            }
            
            return;
        }
        
        if (actionResult2 == ActionResult.FAIL) {
            return;
        }
        
        if (!itemStack.isEmpty()) {
            ActionResult actionResult3 = client.interactionManager.interactItem(
                client.player,
                targetWorld,
                hand
            );
            if (actionResult3.isAccepted()) {
                if (actionResult3.shouldSwingHand()) {
                    client.player.swingHand(hand);
                }
                
                client.gameRenderer.firstPersonRenderer.resetEquipProgress(hand);
                return;
            }
        }
    }
    
    private static ActionResult myInteractBlock(
        Hand hand,
        ClientWorld targetWorld,
        BlockHitResult blockHitResult
    ) {
//        if (remoteHitResult == null) {
//            return null;
//        }
        
        ClientWorld oldWorld = client.world;
        
        try {
            client.player.world = targetWorld;
            client.world = targetWorld;
            isContextSwitched = true;
            
            return client.interactionManager.interactBlock(
                client.player, targetWorld, hand, blockHitResult
            );
        }
        finally {
            client.player.world = oldWorld;
            client.world = oldWorld;
            isContextSwitched = false;
        }
    }
    
}<|MERGE_RESOLUTION|>--- conflicted
+++ resolved
@@ -102,7 +102,6 @@
         double endDistance,
         Portal portal
     ) {
-        MinecraftClient mc = MinecraftClient.getInstance();
         
         Vec3d from = portal.transformPoint(
             cameraPos.add(viewVector.multiply(beginDistance))
@@ -134,17 +133,8 @@
                 if (blockState.getBlock() == PortalPlaceholderBlock.instance) {
                     return null;
                 }
-<<<<<<< HEAD
-    
-                //when seeing through mirror don't stop at the glass block
-                if (portal instanceof Mirror) {
-                    if (portal.getDistanceToNearestPointInPortal( Vec3d.of(blockPos).add(0.5,0.5,0.5)) < 0.6) {
-                        return null;
-                    }
-=======
                 if (blockState.getBlock() == Blocks.BARRIER) {
                     return null;
->>>>>>> 61565fec
                 }
                 
                 FluidState fluidState = world.getFluidState(blockPos);
