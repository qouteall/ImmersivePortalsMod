--- conflicted
+++ resolved
@@ -64,7 +64,7 @@
         ServerPlayerEntity player,
         BlockPos requestPos
     ) {
-        Vec3d pos = Vec3d.of(requestPos);
+        Vec3d pos = new Vec3d(requestPos);
         Vec3d playerPos = player.getPos();
         double multiplier = HandReachTweak.getActualHandReachMultiplier(player);
         double distanceSquare = 6 * 6 * multiplier * multiplier;
@@ -114,70 +114,10 @@
         return !blockState.isAir() && progress >= 1.0F;
     }
     
-    public static Pair<BlockHitResult, DimensionType> getHitResultForPlacingNew(
+    public static Pair<BlockHitResult, DimensionType> getHitResultForPlacing(
         World world,
         BlockHitResult blockHitResult
     ) {
-<<<<<<< HEAD
-        BlockHitResult targetBlockHitResult = blockHitResult;
-        DimensionType targetDimension = world.getDimension().getType();
-        if (blockHitResult.getBlockPos().getY() == 255 && blockHitResult.getSide() == Direction.UP) {
-            VerticalConnectingPortal connectingPortal = VerticalConnectingPortal.getConnectingPortal(
-                world,
-                VerticalConnectingPortal.ConnectorType.ceil
-            );
-            if (connectingPortal != null) {
-                targetBlockHitResult = new BlockHitResult(
-                    Vec3d.ZERO,
-                    Direction.DOWN,
-                    new BlockPos(
-                        blockHitResult.getBlockPos().getX(),
-                        0,
-                        blockHitResult.getBlockPos().getZ()
-                    ),
-                    blockHitResult.isInsideBlock()
-                );
-                targetDimension = connectingPortal.dimensionTo;
-            }
-        }
-        else if (blockHitResult.getBlockPos().getY() == 0 && blockHitResult.getSide() == Direction.DOWN) {
-            VerticalConnectingPortal connectingPortal = VerticalConnectingPortal.getConnectingPortal(
-                world,
-                VerticalConnectingPortal.ConnectorType.floor
-            );
-            if (connectingPortal != null) {
-                targetBlockHitResult = new BlockHitResult(
-                    Vec3d.ZERO,
-                    Direction.UP,
-                    new BlockPos(
-                        blockHitResult.getBlockPos().getX(),
-                        255,
-                        blockHitResult.getBlockPos().getZ()
-                    ),
-                    blockHitResult.isInsideBlock()
-                );
-                targetDimension = connectingPortal.dimensionTo;
-            }
-        }
-        else if (world.getDimension().isNether() && blockHitResult.getBlockPos().getY() == 127 && blockHitResult.getSide() == Direction.UP) {
-            VerticalConnectingPortal connectingPortal = VerticalConnectingPortal.getConnectingPortal(
-                world,
-                VerticalConnectingPortal.ConnectorType.ceil
-            );
-            if (connectingPortal != null) {
-                targetBlockHitResult = new BlockHitResult(
-                    Vec3d.ZERO,
-                    Direction.DOWN,
-                    new BlockPos(
-                        blockHitResult.getBlockPos().getX(),
-                        0,
-                        blockHitResult.getBlockPos().getZ()
-                    ),
-                    blockHitResult.isInsideBlock()
-                );
-                targetDimension = connectingPortal.dimensionTo;
-            }
-=======
         Direction side = blockHitResult.getSide();
         Vec3d sideVec = new Vec3d(side.getVector());
         Vec3d hitCenter = new Vec3d(blockHitResult.getBlockPos()).add(0.5, 0.5, 0.5);
@@ -192,7 +132,6 @@
         
         if (portal == null) {
             return new Pair<>(blockHitResult, world.dimension.getType());
->>>>>>> 61565fec
         }
         
         Vec3d newCenter = portal.transformPoint(hitCenter.add(sideVec));
