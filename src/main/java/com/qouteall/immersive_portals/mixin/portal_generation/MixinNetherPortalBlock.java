package com.qouteall.immersive_portals.mixin.portal_generation;

import com.qouteall.hiding_in_the_bushes.O_O;
import com.qouteall.immersive_portals.portal.nether_portal.NetherPortalGeneration;
import net.minecraft.block.NetherPortalBlock;
import net.minecraft.server.world.ServerWorld;
import net.minecraft.util.math.BlockPos;
import net.minecraft.util.math.Direction;
import net.minecraft.world.IWorld;
import org.spongepowered.asm.mixin.Mixin;
import org.spongepowered.asm.mixin.injection.At;
import org.spongepowered.asm.mixin.injection.Inject;
import org.spongepowered.asm.mixin.injection.callback.CallbackInfoReturnable;

import java.util.Arrays;

@Mixin(NetherPortalBlock.class)
public class MixinNetherPortalBlock {
    
    @Inject(
        method = "createPortalAt",
        at = @At("HEAD"),
        cancellable = true
    )
<<<<<<< HEAD
    private static void onCreatePortal(
        IWorld iWorld_1,
        BlockPos blockPos_1,
=======
    private void onCreatePortal(
        IWorld world,
        BlockPos pos,
>>>>>>> 63082b35
        CallbackInfoReturnable<Boolean> cir
    ) {
        if(world instanceof ServerWorld) {
            boolean isNearObsidian = Arrays.stream(Direction.values())
                .anyMatch(direction -> O_O.isObsidian(world, pos.offset(direction)));
    
            if (!isNearObsidian) {
                cir.setReturnValue(false);
                cir.cancel();
                return;
            }
            
            boolean result = NetherPortalGeneration.onFireLitOnObsidian(
                ((ServerWorld) world),
                pos
            );
    
            cir.setReturnValue(result);
            cir.cancel();
        }
        
        
    }
}<|MERGE_RESOLUTION|>--- conflicted
+++ resolved
@@ -22,15 +22,9 @@
         at = @At("HEAD"),
         cancellable = true
     )
-<<<<<<< HEAD
     private static void onCreatePortal(
         IWorld iWorld_1,
         BlockPos blockPos_1,
-=======
-    private void onCreatePortal(
-        IWorld world,
-        BlockPos pos,
->>>>>>> 63082b35
         CallbackInfoReturnable<Boolean> cir
     ) {
         if(world instanceof ServerWorld) {
