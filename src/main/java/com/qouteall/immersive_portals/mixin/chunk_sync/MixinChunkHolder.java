package com.qouteall.immersive_portals.mixin.chunk_sync;

import com.qouteall.hiding_in_the_bushes.MyNetwork;
import com.qouteall.immersive_portals.chunk_loading.NewChunkTrackingGraph;
import com.qouteall.immersive_portals.ducks.IEChunkHolder;
import com.qouteall.immersive_portals.ducks.IEThreadedAnvilChunkStorage;
import net.minecraft.network.Packet;
import net.minecraft.server.network.ServerPlayerEntity;
import net.minecraft.server.world.ChunkHolder;
import net.minecraft.util.math.ChunkPos;
import net.minecraft.world.dimension.DimensionType;
import org.spongepowered.asm.mixin.Final;
import org.spongepowered.asm.mixin.Mixin;
import org.spongepowered.asm.mixin.Overwrite;
import org.spongepowered.asm.mixin.Shadow;

import java.util.function.Consumer;

@Mixin(ChunkHolder.class)
public class MixinChunkHolder implements IEChunkHolder {
    
    @Shadow
    @Final
    private ChunkPos pos;
    
    @Shadow
    @Final
    private ChunkHolder.PlayersWatchingChunkProvider playersWatchingChunkProvider;
    
    /**
     * @author qouteall
     */
    @Overwrite
    private void sendPacketToPlayersWatching(Packet<?> packet_1, boolean onlyOnRenderDistanceEdge) {
        DimensionType dimension =
<<<<<<< HEAD
            ((IEThreadedAnvilChunkStorage) playersWatchingChunkProvider).getWorld().getDimension().getType();
    
        NewChunkTrackingGraph.getPlayersViewingChunk(
            dimension, pos.x, pos.z
        ).forEach(player ->
=======
            ((IEThreadedAnvilChunkStorage) playersWatchingChunkProvider).getWorld().dimension.getType();
        
        Consumer<ServerPlayerEntity> func = player ->
>>>>>>> 61565fec
            player.networkHandler.sendPacket(
                MyNetwork.createRedirectedMessage(
                    dimension, packet_1
                )
            );
        
        if (onlyOnRenderDistanceEdge) {
            NewChunkTrackingGraph.getFarWatchers(
                dimension, pos.x, pos.z
            ).forEach(func);
        }
        else {
            NewChunkTrackingGraph.getPlayersViewingChunk(
                dimension, pos.x, pos.z
            ).forEach(func);
        }
        
    }
    
}<|MERGE_RESOLUTION|>--- conflicted
+++ resolved
@@ -33,17 +33,9 @@
     @Overwrite
     private void sendPacketToPlayersWatching(Packet<?> packet_1, boolean onlyOnRenderDistanceEdge) {
         DimensionType dimension =
-<<<<<<< HEAD
-            ((IEThreadedAnvilChunkStorage) playersWatchingChunkProvider).getWorld().getDimension().getType();
-    
-        NewChunkTrackingGraph.getPlayersViewingChunk(
-            dimension, pos.x, pos.z
-        ).forEach(player ->
-=======
             ((IEThreadedAnvilChunkStorage) playersWatchingChunkProvider).getWorld().dimension.getType();
         
         Consumer<ServerPlayerEntity> func = player ->
->>>>>>> 61565fec
             player.networkHandler.sendPacket(
                 MyNetwork.createRedirectedMessage(
                     dimension, packet_1
