--- conflicted
+++ resolved
@@ -1,62 +1,21 @@
 package com.qouteall.immersive_portals.mixin.altius_world;
 
-<<<<<<< HEAD
 import com.qouteall.immersive_portals.altius_world.AltiusInfo;
 import net.minecraft.world.ChunkRegion;
 import net.minecraft.world.IWorld;
 import net.minecraft.world.gen.StructureAccessor;
 import net.minecraft.world.gen.chunk.ChunkGenerator;
 import org.spongepowered.asm.mixin.Final;
-=======
-import net.minecraft.world.gen.chunk.ChunkGenerator;
->>>>>>> ecbdbf1d
 import org.spongepowered.asm.mixin.Mixin;
+import org.spongepowered.asm.mixin.Shadow;
+import org.spongepowered.asm.mixin.injection.At;
+import org.spongepowered.asm.mixin.injection.Inject;
+import org.spongepowered.asm.mixin.injection.callback.CallbackInfo;
+
+import java.util.concurrent.locks.ReentrantLock;
 
 @Mixin(ChunkGenerator.class)
 public class MixinChunkGenerator {
-<<<<<<< HEAD
-    @Shadow
-    @Final
-    protected IWorld world;
-    private static ReentrantLock featureGenLock;
-    
-    //Vanilla feature generation is not thread safe
-    @Inject(
-        method = "generateFeatures",
-        at = @At("HEAD")
-    )
-    private void onStartGeneratingFeatures(
-        ChunkRegion chunkRegion,
-        StructureAccessor structureAccessor,
-        CallbackInfo ci
-    ) {
-        if (shouldLock()) {
-            featureGenLock.lock();
-        }
-    }
-    
-    @Inject(
-        method = "generateFeatures",
-        at = @At("RETURN")
-    )
-    private void onEndGeneratingFeatures(
-        ChunkRegion chunkRegion,
-        StructureAccessor structureAccessor,
-        CallbackInfo ci
-    ) {
-        if (shouldLock()) {
-            featureGenLock.unlock();
-        }
-    }
-    
-    private boolean shouldLock() {
-        return AltiusInfo.isAltius();
-    }
-    
-    static {
-        featureGenLock = new ReentrantLock(true);
-    }
-=======
 //    @Shadow
 //    @Final
 //    protected IWorld world;
@@ -90,6 +49,5 @@
 //    static {
 //        featureGenLock = new ReentrantLock(true);
 //    }
->>>>>>> ecbdbf1d
     
 }