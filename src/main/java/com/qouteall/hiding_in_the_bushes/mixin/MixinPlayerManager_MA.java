--- conflicted
+++ resolved
@@ -1,6 +1,7 @@
 package com.qouteall.hiding_in_the_bushes.mixin;
 
 import com.qouteall.immersive_portals.Global;
+import com.qouteall.immersive_portals.Helper;
 import net.minecraft.server.PlayerManager;
 import net.minecraft.server.network.ServerPlayerEntity;
 import net.minecraft.world.dimension.DimensionType;
@@ -20,15 +21,6 @@
         boolean bl,
         CallbackInfoReturnable<ServerPlayerEntity> cir
     ) {
-<<<<<<< HEAD
-        //TODO respawn in the same dimension does not need that
         Global.chunkDataSyncManager.onPlayerRespawn(player);
-=======
-//        if (oldPlayer.dimension == dimensionType_1) {
-//            Helper.log("Avoided refreshing chunk visibility for player");
-//            return;
-//        }
-        Global.chunkDataSyncManager.onPlayerRespawn(oldPlayer);
->>>>>>> 61565fec
     }
 }