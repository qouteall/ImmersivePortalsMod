--- conflicted
+++ resolved
@@ -1,8 +1,10 @@
 package com.qouteall.hiding_in_the_bushes.mixin;
 
 import com.qouteall.immersive_portals.Global;
+import com.qouteall.immersive_portals.Helper;
 import net.minecraft.server.PlayerManager;
 import net.minecraft.server.network.ServerPlayerEntity;
+import net.minecraft.world.dimension.DimensionType;
 import org.spongepowered.asm.mixin.Mixin;
 import org.spongepowered.asm.mixin.injection.At;
 import org.spongepowered.asm.mixin.injection.Inject;
@@ -10,15 +12,10 @@
 
 @Mixin(PlayerManager.class)
 public class MixinPlayerManager_MA {
-<<<<<<< HEAD
     @Inject(
         method = "respawnPlayer",
         at = @At("HEAD")
     )
-=======
-    
-    @Inject(method = "respawnPlayer", at = @At("HEAD"))
->>>>>>> e0174931
     private void onPlayerRespawn(
         ServerPlayerEntity player,
         boolean bl,
@@ -27,5 +24,4 @@
         //TODO respawn in the same dimension does not need that
         Global.chunkDataSyncManager.onPlayerRespawn(player);
     }
-    
 }