--- conflicted
+++ resolved
@@ -1,11 +1,7 @@
 {
   "schemaVersion": 1,
   "id": "immersive_portals",
-<<<<<<< HEAD
   "version": "0.2",
-=======
-  "version": "0.16",
->>>>>>> c2f8d9c9
   "name": "Immersive Portals",
   "description": "See through nether portals. Go inside portal seamlessly. Use portals to distort the space.",
   "authors": [
@@ -21,16 +17,16 @@
   "environment": "*",
   "entrypoints": {
     "main": [
-      "com.qouteall.hiding_in_the_bushes.ModEntry"
+      "com.qouteall.immersive_portals.ModMain"
     ],
     "client": [
-      "com.qouteall.hiding_in_the_bushes.ModEntryClient"
+      "com.qouteall.immersive_portals.ModMainClient"
     ],
     "server": [
-      "com.qouteall.hiding_in_the_bushes.ModEntryDedicatedServer"
+      "com.qouteall.immersive_portals.ModMainDedicatedServer"
     ],
     "modmenu": [
-      "com.qouteall.hiding_in_the_bushes.ModMenuConfigEntry"
+      "com.qouteall.immersive_portals.ModMenuConfigEntry"
     ]
   },
   "mixins": [
