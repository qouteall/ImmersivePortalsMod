--- conflicted
+++ resolved
@@ -20,11 +20,7 @@
 }
 
 dependencies {
-<<<<<<< HEAD
 //	modCompile 'com.github.modmuss50:OptiFabric:1.0.0-beta4'
-=======
-	modCompile 'com.github.modmuss50:OptiFabric:1.0.0-beta5'
->>>>>>> 6f7eeef8
 
 	//Deps required for optifabric
 	compile 'org.zeroturnaround:zt-zip:1.13'
@@ -40,9 +36,6 @@
 	// Fabric API. This is technically optional, but you probably want it anyway.
 	modCompile "net.fabricmc.fabric-api:fabric-api:${project.fabric_version}"
 
-	//For javax.annotation.Nullable
-	implementation 'com.google.code.findbugs:jsr305:3.0.2'
-
 	// PSA: Some older mods, compiled on Loom 0.2.1, might have outdated Maven POMs.
 	// You may need to force-disable transitiveness on them.
 
@@ -52,8 +45,8 @@
 	//used for building mod
 	compile files('ofpre10.jar')
 
-	modApi "me.shedaniel.cloth:config-2:2.11.2"
-	modImplementation "io.github.prospector:modmenu:1.10.2+build.31"
+	modApi "me.shedaniel.cloth:config-2:2.9.3"
+	modImplementation "io.github.prospector:modmenu:1.10.1+build.30"
 
 	//include "me.shedaniel.cloth:config-2:3.0.1"
 	//include "io.github.prospector:modmenu:1.10.2+build.1"
